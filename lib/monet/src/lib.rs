--- conflicted
+++ resolved
@@ -47,439 +47,4 @@
     system.add_unclearable_inbox::<Project2dTo3d, Renderer>();
 
     Renderer::id() << Control::Setup;
-<<<<<<< HEAD
-}
-
-pub struct Scene {
-    pub eye: Eye,
-    pub eye_listeners: CVec<ID>,
-    pub batches: FnvHashMap<u16, Batch>,
-    pub renderables: Vec<ID>,
-    pub debug_text: std::collections::BTreeMap<String, (String, [f32; 4])>
-}
-
-impl Scene {
-    pub fn new() -> Scene {
-        Scene{
-            eye: Eye{
-                position: P3::new(-5.0, -5.0, 5.0),
-                target: P3::new(0.0, 0.0, 0.0),
-                up: V3::new(0.0, 0.0, 1.0),
-                field_of_view: 0.3 * ::std::f32::consts::PI
-            },
-            eye_listeners: CVec::new(),
-            batches: FnvHashMap::default(),
-            renderables: Vec::new(),
-            debug_text: std::collections::BTreeMap::new()
-        }
-    }
-}
-
-impl Default for Scene {
-    fn default() -> Self {Self::new()}
-}
-
-#[derive(Copy, Clone)]
-pub struct Eye {
-    pub position: P3,
-    pub target: P3,
-    pub up: V3,
-    pub field_of_view: f32
-}
-
-#[derive(Compact, Debug)]
-pub struct Thing {
-    pub vertices: CVec<Vertex>,
-    pub indices: CVec<u16>
-}
-
-impl Thing {
-    pub fn new(vertices: Vec<Vertex>, indices: Vec<u16>) -> Thing {
-        Thing{vertices: vertices.into(), indices: indices.into()}
-    }
-}
-
-impl Clone for Thing {
-    fn clone(&self) -> Thing {
-        Thing {
-            vertices: self.vertices.to_vec().into(),
-            indices: self.indices.to_vec().into()
-        }
-    }
-}
-
-impl ::std::ops::Add for Thing {
-    type Output = Thing;
-
-    fn add(self, rhs: Thing) -> Thing {
-        let self_n_vertices = self.vertices.len();
-        Thing::new(
-            self.vertices.iter().chain(rhs.vertices.iter()).cloned().collect(),
-            self.indices.iter().cloned().chain(rhs.indices.iter().map(|i| *i + self_n_vertices as u16)).collect()
-        )
-    }
-}
-
-impl ::std::ops::AddAssign for Thing {
-    fn add_assign(&mut self, rhs: Thing) {
-        let self_n_vertices = self.vertices.len();
-        for vertex in rhs.vertices.iter().cloned() {
-            self.vertices.push(vertex);
-        }
-        for index in rhs.indices.iter() {
-            self.indices.push(index + self_n_vertices as u16)
-        }
-    }
-}
-
-impl ::std::iter::Sum for Thing {
-    fn sum<I: Iterator<Item=Thing>>(iter: I) -> Thing {
-        let mut summed_thing = Thing{vertices: CVec::new(), indices: CVec::new()};
-        for thing in iter {
-            summed_thing += thing;
-        }
-        summed_thing
-    }
-}
-
-impl<'a> ::std::ops::AddAssign<&'a Thing> for Thing {
-    fn add_assign(&mut self, rhs: &'a Thing) {
-        let self_n_vertices = self.vertices.len();
-        for vertex in rhs.vertices.iter().cloned() {
-            self.vertices.push(vertex);
-        }
-        for index in rhs.indices.iter() {
-            self.indices.push(index + self_n_vertices as u16)
-        }
-    }
-}
-
-impl<'a> ::std::iter::Sum<&'a Thing> for Thing {
-    fn sum<I: Iterator<Item=&'a Thing>>(iter: I) -> Thing {
-        let mut summed_thing = Thing{vertices: CVec::new(), indices: CVec::new()};
-        for thing in iter {
-            summed_thing += thing;
-        }
-        summed_thing
-    }
-}
-
-pub struct Batch {
-    vertices: glium::VertexBuffer<Vertex>,
-    indices: glium::IndexBuffer<u16>,
-    instances: Vec<Instance>,
-    clear_every_frame: bool,
-    is_decal: bool
-}
-
-impl Batch {
-    pub fn new(prototype: Thing, window: &GlutinFacade) -> Batch {
-        Batch{
-            vertices: glium::VertexBuffer::new(window, &prototype.vertices).unwrap(),
-            indices: glium::IndexBuffer::new(window, index::PrimitiveType::TrianglesList, &prototype.indices).unwrap(),
-            instances: Vec::new(),
-            clear_every_frame: true,
-            is_decal: false
-        }
-    }
-
-    pub fn new_thing(thing: Thing, instance: Instance, is_decal: bool, window: &GlutinFacade) -> Batch {
-        Batch{
-            vertices: glium::VertexBuffer::new(window, &thing.vertices).unwrap(),
-            indices: glium::IndexBuffer::new(window, index::PrimitiveType::TrianglesList, &thing.indices).unwrap(),
-            instances: vec![instance],
-            clear_every_frame: false,
-            is_decal: is_decal
-        }
-    }
-}
-
-#[derive(Copy, Clone, Debug)]
-pub struct Vertex {
-    pub position: [f32; 3]
-}
-implement_vertex!(Vertex, position);
-
-#[derive(Copy, Clone)]
-pub struct Instance {
-    pub instance_position: [f32; 3],
-    pub instance_direction: [f32; 2],
-    pub instance_color: [f32; 3]
-}
-implement_vertex!(Instance, instance_position, instance_direction, instance_color);
-
-impl Instance {
-    pub fn with_color(color: [f32; 3]) -> Instance {
-        Instance{
-            instance_position: [0.0, 0.0, 0.0],
-            instance_direction: [1.0, 0.0],
-            instance_color: color
-        }
-    }
-}
-
-pub struct RenderContext {
-    pub window: GlutinFacade,
-    batch_program: glium::Program,
-    text_program: glium::Program,
-    text_cache_tex: glium::Texture2d,
-    text_font: rusttype::Font<'static>,
-    text_cache: rusttype::gpu_cache::Cache
-}
-
-impl RenderContext {
-    #[allow(redundant_closure)]
-    pub fn new (window: GlutinFacade) -> RenderContext {
-        let dpi_factor = window.get_window().unwrap().hidpi_factor();
-        let (text_cache_width, text_cache_height) = (512 * dpi_factor as u32, 512 * dpi_factor as u32);
-
-        RenderContext{
-            batch_program: program!(&window, 140 => {
-                vertex: include_str!("shader/solid_140.glslv"),
-                fragment: include_str!("shader/solid_140.glslf")
-            }).unwrap(),
-            text_program: program!(&window, 140 => {
-                vertex: include_str!("shader/text_140.glslv"),
-                fragment: include_str!("shader/text_140.glslf")
-            }).unwrap(),
-            text_cache_tex: glium::Texture2d::with_format(
-                &window,
-                glium::texture::RawImage2d{
-                    data: Cow::Owned(vec![128u8; text_cache_width as usize * text_cache_height as usize]),
-                    width: text_cache_width, height: text_cache_height,
-                    format: glium::texture::ClientFormat::U8
-                },
-                glium::texture::UncompressedFloatFormat::U8,
-                glium::texture::MipmapsOption::NoMipmap
-            ).unwrap(),
-            text_font: rusttype::FontCollection::from_bytes(
-                include_bytes!("../../../fonts/ClearSans-Regular.ttf") as &[u8]
-            ).into_font().unwrap(),
-            text_cache: rusttype::gpu_cache::Cache::new(text_cache_width, text_cache_height, 0.1, 0.1),
-            window: window,
-        }
-    }
-
-    pub fn submit (&mut self, scene: &Scene) {
-        let mut target = self.window.draw();
-
-        let view : [[f32; 4]; 4] = *Iso3::look_at_rh(
-            &scene.eye.position,
-            &scene.eye.target,
-            &scene.eye.up
-        ).to_homogeneous().as_ref();
-        let perspective : [[f32; 4]; 4] = *Persp3::new(
-            target.get_dimensions().0 as f32 / target.get_dimensions().1 as f32,
-            scene.eye.field_of_view,
-            0.1,
-            50000.0
-        ).to_matrix().as_ref();
-
-        let uniforms = uniform! {
-            view: view,
-            perspective: perspective
-        };
-
-        let params = glium::DrawParameters {
-            depth: glium::Depth {
-                test: glium::draw_parameters::DepthTest::IfLess,
-                write: true,
-                .. Default::default()
-            },
-            .. Default::default()
-        };
-
-        let decal_params = glium::DrawParameters {
-            depth: glium::Depth {
-                test: glium::draw_parameters::DepthTest::Overwrite,
-                write: false,
-                .. Default::default()
-            },
-            .. Default::default()
-        };
-
-        // draw a frame
-        target.clear_color_and_depth((1.0, 1.0, 1.0, 1.0), 1.0);
-
-        let mut render_debug_text = String::from("Renderer:\n");
-
-        let mut batches_todo = scene.batches.iter().collect::<Vec<_>>();
-        batches_todo.sort_by_key(|&(batch_id, _)| batch_id);
-
-        for (i, &Batch{ref vertices, ref indices, ref instances, is_decal, ..}) in batches_todo {
-            if instances.len() > 1 {
-                render_debug_text.push_str(format!("batch{}: {} instances\n", i, instances.len()).as_str());
-            }
-            let instance_buffer = glium::VertexBuffer::new(&self.window, instances).unwrap();
-            target.draw(
-                (vertices, instance_buffer.per_instance().unwrap()),
-                indices,
-                &self.batch_program,
-                &uniforms,
-                if is_decal {&decal_params} else {&params}
-            ).unwrap();
-        }
-
-        let (width, dpi_factor) = {
-            let window = self.window.get_window().unwrap();
-            (window.get_inner_size_pixels().unwrap().0, window.hidpi_factor())
-        };
-        let glyphs = layout_paragraph(
-            &self.text_font,
-            rusttype::Scale::uniform(14.0 * dpi_factor),
-            width,
-            (scene.debug_text.iter().map(|(key, &(ref text, _))|
-                format!("{}:\n{}\n", key, text)
-            ).collect::<String>() + render_debug_text.as_str()).as_str(),
-            scene.debug_text.iter().map(|(key, &(ref text, ref color))|
-                (key.len() + text.len() + 3, *color)
-            ).chain(Some((render_debug_text.len(), [0.0, 0.0, 0.0, 0.5]))).collect()
-        );
-
-        for &(ref glyph, _) in &glyphs {
-            self.text_cache.queue_glyph(0, glyph.clone());
-        }
-        {
-            let text_cache_tex = &mut self.text_cache_tex;
-            self.text_cache.cache_queued(|rect, data| {
-                text_cache_tex.main_level().write(glium::Rect {
-                    left: rect.min.x,
-                    bottom: rect.min.y,
-                    width: rect.width(),
-                    height: rect.height()
-                }, glium::texture::RawImage2d {
-                    data: Cow::Borrowed(data),
-                    width: rect.width(),
-                    height: rect.height(),
-                    format: glium::texture::ClientFormat::U8
-                });
-            }).unwrap();
-        }
-
-        let text_uniforms = uniform! {
-            tex: self.text_cache_tex.sampled().magnify_filter(glium::uniforms::MagnifySamplerFilter::Nearest)
-        };
-
-        let text_vertex_buffer = {
-            #[derive(Copy, Clone)]
-            struct TextVertex {
-                position: [f32; 2],
-                tex_coords: [f32; 2],
-                color: [f32; 4]
-            }
-
-            implement_vertex!(TextVertex, position, tex_coords, color);
-            let (screen_width, screen_height) = {
-                let (w, h) = self.window.get_framebuffer_dimensions();
-                (w as f32, h as f32)
-            };
-            let origin = rusttype::point(0.0, 0.0);
-            let vertices: Vec<TextVertex> = glyphs.iter().flat_map(|&(ref g, color)| {
-                if let Ok(Some((uv_rect, screen_rect))) = self.text_cache.rect_for(0, g) {
-                    let gl_rect = rusttype::Rect {
-                        min: origin
-                            + (rusttype::vector(screen_rect.min.x as f32 / screen_width - 0.5,
-                                      1.0 - screen_rect.min.y as f32 / screen_height - 0.5)) * 2.0,
-                        max: origin
-                            + (rusttype::vector(screen_rect.max.x as f32 / screen_width - 0.5,
-                                      1.0 - screen_rect.max.y as f32 / screen_height - 0.5)) * 2.0
-                    };
-                    vec![
-                        TextVertex {
-                            position: [gl_rect.min.x, gl_rect.max.y],
-                            tex_coords: [uv_rect.min.x, uv_rect.max.y],
-                            color: color
-                        },
-                        TextVertex {
-                            position: [gl_rect.min.x,  gl_rect.min.y],
-                            tex_coords: [uv_rect.min.x, uv_rect.min.y],
-                            color: color
-                        },
-                        TextVertex {
-                            position: [gl_rect.max.x,  gl_rect.min.y],
-                            tex_coords: [uv_rect.max.x, uv_rect.min.y],
-                            color: color
-                        },
-                        TextVertex {
-                            position: [gl_rect.max.x,  gl_rect.min.y],
-                            tex_coords: [uv_rect.max.x, uv_rect.min.y],
-                            color: color },
-                        TextVertex {
-                            position: [gl_rect.max.x, gl_rect.max.y],
-                            tex_coords: [uv_rect.max.x, uv_rect.max.y],
-                            color: color
-                        },
-                        TextVertex {
-                            position: [gl_rect.min.x, gl_rect.max.y],
-                            tex_coords: [uv_rect.min.x, uv_rect.max.y],
-                            color: color
-                        }]
-                } else {
-                    vec![]
-                }
-            }).collect();
-
-            glium::VertexBuffer::new(
-                &self.window,
-                &vertices).unwrap()
-        };
-
-        target.draw(&text_vertex_buffer,
-                    glium::index::NoIndices(glium::index::PrimitiveType::TrianglesList),
-                    &self.text_program, &text_uniforms,
-                    &glium::DrawParameters {
-                        blend: glium::Blend::alpha_blending(),
-                        ..Default::default()
-                    }).unwrap();
-
-        target.finish().unwrap();
-    }
-}
-
-fn layout_paragraph<'a>(font: &'a rusttype::Font,
-                        scale: rusttype::Scale,
-                        width: u32,
-                        text: &str,
-                        mut colors: Vec<(usize, [f32; 4])>) -> Vec<(rusttype::PositionedGlyph<'a>, [f32; 4])> {
-    use unicode_normalization::UnicodeNormalization;
-    let mut result = Vec::new();
-    let v_metrics = font.v_metrics(scale);
-    let advance_height = v_metrics.ascent - v_metrics.descent + v_metrics.line_gap;
-    let mut caret = rusttype::point(0.0, v_metrics.ascent);
-    let mut last_glyph_id = None;
-    for c in text.nfc() {
-        let color = colors[0].1;
-        colors[0].0 -= 1;
-        if colors[0].0 == 0 && colors.len() > 1 {
-            colors.remove(0);
-        }
-        if c.is_control() {
-            if c == '\n' {
-                caret = rusttype::point(0.0, caret.y + advance_height);
-            }
-            continue;
-        }
-        let base_glyph = if let Some(glyph) = font.glyph(c) {
-            glyph
-        } else {
-            continue;
-        };
-        if let Some(id) = last_glyph_id.take() {
-            caret.x += font.pair_kerning(scale, id, base_glyph.id());
-        }
-        last_glyph_id = Some(base_glyph.id());
-        let mut glyph = base_glyph.scaled(scale).positioned(caret);
-        if let Some(bb) = glyph.pixel_bounding_box() {
-            if bb.max.x > width as i32 {
-                caret = rusttype::point(0.0, caret.y + advance_height);
-                glyph = glyph.into_unpositioned().positioned(caret);
-                last_glyph_id = None;
-            }
-        }
-        caret.x += glyph.unpositioned().h_metrics().advance_width;
-        result.push((glyph, color));
-    }
-    result
-=======
->>>>>>> 5351d3e2
 }