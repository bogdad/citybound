--- conflicted
+++ resolved
@@ -33,12 +33,8 @@
 open = "1.1.1"
 serde = "1.0"
 serde_derive = "1.0"
-<<<<<<< HEAD
 imgui = "0.0.15"
-=======
-imgui = "0.0.11"
 pulldown-cmark = "0.0.14"
->>>>>>> d3052cc9
 
 [dependencies.compact]
 path = "./engine/compact/"
