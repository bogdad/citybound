#![feature(custom_derive, conservative_impl_trait)]
#![cfg_attr(feature="clippy", feature(plugin))]
#![cfg_attr(feature="clippy", plugin(clippy))]
#![allow(dead_code)]
// Enable this for memory tracking with Instruments/MacOS
// and for much better stacktraces for memory issues
// ![feature(alloc_system)]
// extern crate alloc_system;

extern crate ordered_float;
extern crate itertools;
extern crate random;
extern crate fnv;
extern crate roaring;
extern crate open;

extern crate compact;
#[macro_use]
extern crate compact_macros;
extern crate kay;
#[macro_use]
extern crate kay_macros;
extern crate monet;
extern crate descartes;
extern crate stagemaster;
#[macro_use]
extern crate imgui;
#[macro_use]
extern crate serde_derive;
extern crate serde;

use stagemaster::environment::Environment;

pub const ENV: &'static Environment = &Environment {
    name: "Citybound",
    author: "ae play",
    version: "0.1.3",
};

mod core;
mod game;

use monet::{RendererID, RenderableID};
use monet::glium::{DisplayBuild, glutin};
use core::simulation::{Simulation, DoTick};
use stagemaster::{ProcessEvents, StartFrame, UserInterface, AddDebugText, OnPanic};
use game::lanes_and_cars::lane::{Lane, TransferLane};
use game::lanes_and_cars::rendering::{LaneAsphalt, LaneMarker, TransferLaneMarkerGaps};
use game::lanes_and_cars::rendering::lane_thing_collector::ThingCollector;
use game::lanes_and_cars::planning::current_plan::CurrentPlan;
use game::economy::buildings::Building;
use kay::swarm::Swarm;
use std::any::Any;

fn main() {
    let mut dir = ::std::env::temp_dir();
    dir.push("cb_seen_wiki.txt");
    if !::std::path::Path::new(&dir).exists() {
        let url = "https://github.com/citybound/citybound/wiki/Road-&-Traffic-Prototype-1.2";
        if let Err(_err) = open::that(url) {
            println!("Please open {:?} in your browser!", url);
        };
        ::std::fs::File::create(dir).expect("should be able to create tmp file");
    }

    let mut system = kay::ActorSystem::new(Box::new(|error: Box<Any>, world| {
        let ui_id = world.id::<UserInterface>();
        let message = match error.downcast::<String>() {
            Ok(string) => (*string),
            Err(any) => {
                match any.downcast::<&'static str>() {
                    Ok(static_str) => (*static_str).to_string(),
                    Err(_) => "Weird error type".to_string(),
                }
            }
        };
        println!("Simulation Panic!\n{:?}", message);
        world.send(
            ui_id,
            AddDebugText {
                key: "SIMULATION PANIC".chars().collect(),
                text: message.as_str().chars().collect(),
                color: [1.0, 0.0, 0.0, 1.0],
                persistent: true,
            },
        );
        world.send(ui_id, OnPanic);
    }));

    game::setup(&mut system);
    game::setup_ui(&mut system);

    let simulatables = vec![
        system.id::<Swarm<Lane>>().broadcast(),
        system.id::<Swarm<TransferLane>>().broadcast(),
    ];
    core::simulation::setup(&mut system, simulatables);

    let window = glutin::WindowBuilder::new()
        .with_title("Citybound".to_string())
        .with_dimensions(1024, 512)
        .with_multitouch()
        .with_vsync()
        .build_glium()
        .unwrap();

<<<<<<< HEAD
    let renderables = vec![system.id::<Swarm<Lane>>().broadcast(),
                           system.id::<Swarm<TransferLane>>().broadcast(),
                           system.id::<ThingCollector<LaneAsphalt>>(),
                           system.id::<ThingCollector<LaneMarker>>(),
                           system.id::<ThingCollector<TransferLaneMarkerGaps>>(),
                           system.id::<CurrentPlan>(),
                           system.id::<Swarm<Building>>().broadcast()];
=======
    let renderables: Vec<_> = vec![
        system.id::<Swarm<Lane>>().broadcast(),
        system.id::<Swarm<TransferLane>>().broadcast(),
        system.id::<ThingCollector<LaneAsphalt>>(),
        system.id::<ThingCollector<LaneMarker>>(),
        system.id::<ThingCollector<TransferLaneMarkerGaps>>(),
        system.id::<CurrentPlan>(),
    ].into_iter()
        .map(|id| RenderableID { _raw_id: id })
        .collect();
>>>>>>> 5110f2f8
    stagemaster::setup(&mut system, renderables, ENV, &window);

    let mut last_frame = std::time::Instant::now();

    let ui_id = system.id::<UserInterface>();
    let sim_id = system.id::<Simulation>();
    // TODO: ugly/wrong
    let renderer_id = RendererID::broadcast(&mut system.world());

    system.send(
        ui_id,
        AddDebugText {
            key: "Version".chars().collect(),
            text: ENV.version.chars().collect(),
            color: [0.0, 0.0, 0.0, 1.0],
            persistent: true,
        },
    );

    system.process_all_messages();

    loop {
        system.send(
            ui_id,
            AddDebugText {
                key: "Frame".chars().collect(),
                text: format!(
                    "{:.2} ms",
                    last_frame.elapsed().as_secs() as f32 * 1000.0 +
                        last_frame.elapsed().subsec_nanos() as f32 / 10.0E5
                ).as_str()
                    .chars()
                    .collect(),
                color: [0.0, 0.0, 0.0, 0.5],
                persistent: false,
            },
        );
        last_frame = std::time::Instant::now();

        system.send(ui_id, ProcessEvents);

        system.process_all_messages();

        system.send(sim_id, DoTick);

        system.process_all_messages();

        renderer_id.render(&mut system.world());

        system.process_all_messages();

        system.send(ui_id, StartFrame);

        system.process_all_messages();
    }
}<|MERGE_RESOLUTION|>--- conflicted
+++ resolved
@@ -104,15 +104,6 @@
         .build_glium()
         .unwrap();
 
-<<<<<<< HEAD
-    let renderables = vec![system.id::<Swarm<Lane>>().broadcast(),
-                           system.id::<Swarm<TransferLane>>().broadcast(),
-                           system.id::<ThingCollector<LaneAsphalt>>(),
-                           system.id::<ThingCollector<LaneMarker>>(),
-                           system.id::<ThingCollector<TransferLaneMarkerGaps>>(),
-                           system.id::<CurrentPlan>(),
-                           system.id::<Swarm<Building>>().broadcast()];
-=======
     let renderables: Vec<_> = vec![
         system.id::<Swarm<Lane>>().broadcast(),
         system.id::<Swarm<TransferLane>>().broadcast(),
@@ -120,10 +111,10 @@
         system.id::<ThingCollector<LaneMarker>>(),
         system.id::<ThingCollector<TransferLaneMarkerGaps>>(),
         system.id::<CurrentPlan>(),
+        system.id::<Swarm<Building>>().broadcast()
     ].into_iter()
         .map(|id| RenderableID { _raw_id: id })
         .collect();
->>>>>>> 5110f2f8
     stagemaster::setup(&mut system, renderables, ENV, &window);
 
     let mut last_frame = std::time::Instant::now();
