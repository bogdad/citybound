--- conflicted
+++ resolved
@@ -2,14 +2,10 @@
 pub mod lanes_and_cars;
 pub mod economy;
 
-<<<<<<< HEAD
-pub fn setup() {
-    lanes_and_cars::setup();
-    economy::setup();
-=======
+
 pub fn setup(system: &mut ActorSystem) {
     lanes_and_cars::setup(system);
->>>>>>> 7d59ea6d
+    economy::setup(system);
 }
 
 pub fn setup_ui(system: &mut ActorSystem) {
