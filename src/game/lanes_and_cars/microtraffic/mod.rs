--- conflicted
+++ resolved
@@ -235,30 +235,20 @@
             lane.microtraffic.yellow_to_red = if lane.microtraffic.timings.is_empty() {
                 true
             } else {
-<<<<<<< HEAD
-                !lane.microtraffic.timings[((current_tick.ticks() + 100) / 25) %
-                 lane.microtraffic.timings.len()]
-=======
                 !lane.microtraffic.timings[((current_tick + 100) / 25) %
                                            lane.microtraffic.timings.len()]
->>>>>>> e771c96d
             };
             lane.microtraffic.yellow_to_green = if lane.microtraffic.timings.is_empty() {
                 true
             } else {
-<<<<<<< HEAD
-                lane.microtraffic.timings[((current_tick.ticks() + 100) / 25) %
-                lane.microtraffic.timings.len()]
-=======
                 lane.microtraffic.timings[((current_tick + 100) / 25) %
                                           lane.microtraffic.timings.len()]
->>>>>>> e771c96d
             };
             lane.microtraffic.green = if lane.microtraffic.timings.is_empty() {
                 true
             } else {
                 lane.microtraffic.timings[(current_tick.ticks() / 25) %
-                lane.microtraffic.timings.len()]
+                                          lane.microtraffic.timings.len()]
             };
 
             // TODO: this is just a hacky way to update new lanes about existing lane's green
