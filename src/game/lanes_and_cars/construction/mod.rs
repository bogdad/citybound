--- conflicted
+++ resolved
@@ -81,16 +81,6 @@
         });
 
         each_lane.on(|&Connect {
-<<<<<<< HEAD
-                           other_id,
-                           other_start,
-                           other_end,
-                           other_length,
-                           reply_needed,
-                       },
-                      lane,
-                      world| {
-=======
              other_id,
              other_start,
              other_end,
@@ -99,7 +89,6 @@
          },
          lane,
          world| {
->>>>>>> e771c96d
             if other_id == lane.id() {
                 return Fate::Live;
             };
