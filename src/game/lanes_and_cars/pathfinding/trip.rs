--- conflicted
+++ resolved
@@ -4,17 +4,11 @@
 use super::Destination;
 
 #[derive(Actor, Compact, Clone)]
-<<<<<<< HEAD
-struct Trip {
-    _id: ID,
-    source: ID,
-=======
 struct Trip{
     _id: Option<ID>,
     source: ID, 
->>>>>>> 5351d3e2
     rough_destination: ID,
-    destination: Option<Destination>,
+    destination: Option<Destination>
 }
 
 #[derive(Copy, Clone)]
@@ -23,7 +17,7 @@
 
 impl Recipient<Start> for Trip {
     fn receive(&mut self, _msg: &Start) -> Fate {
-        self.rough_destination << QueryAsDestination { requester: self.id() };
+        self.rough_destination << QueryAsDestination{requester: self.id()};
         Fate::Live
     }
 }
@@ -32,85 +26,61 @@
 use super::super::{AddCar, LaneCar, Obstacle};
 
 impl Recipient<TellAsDestination> for Trip {
-    fn receive(&mut self, msg: &TellAsDestination) -> Fate {
-        match *msg {
-            TellAsDestination { as_destination: Some(as_destination), .. } => {
-                self.destination = Some(as_destination);
-                self.source <<
-                AddCar {
-                    car: LaneCar {
-                        trip: self.id(),
-                        as_obstacle: Obstacle {
-                            position: OrderedFloat(-1.0),
-                            velocity: 0.0,
-                            max_velocity: 15.0,
-                        },
-                        acceleration: 0.0,
-                        destination: as_destination,
-                        next_hop_interaction: 0,
+    fn receive(&mut self, msg: &TellAsDestination) -> Fate {match *msg{
+        TellAsDestination{as_destination: Some(as_destination), ..} => {
+            self.destination = Some(as_destination);
+            self.source << AddCar{
+                car: LaneCar{
+                    trip: self.id(),
+                    as_obstacle: Obstacle{
+                        position: OrderedFloat(-1.0),
+                        velocity: 0.0,
+                        max_velocity: 15.0
                     },
-                    from: None,
-                };
-                Fate::Live
-            }
-            TellAsDestination { id, as_destination: None } => {
-                println!("{:?} is not a destination yet", id);
-                Fate::Die
-            }
+                    acceleration: 0.0,
+                    destination: as_destination,
+                    next_hop_interaction: 0,
+                },
+                from: None
+            };
+            Fate::Live
+        },
+        TellAsDestination{id, as_destination: None} => {
+            println!("{:?} is not a destination yet", id);
+            Fate::Die
         }
-    }
+    }}
 }
 
 #[derive(Copy, Clone)]
-pub enum TripResult {
+pub enum TripResult{
     Success,
-    Failure,
+    Failure
 }
 
 impl Recipient<TripResult> for Trip {
-    fn receive(&mut self, msg: &TripResult) -> Fate {
-        match *msg {
-            TripResult::Failure => {
-                println!("Trip {:?} failed!", self.id());
-                Fate::Die
-            }
-            TripResult::Success => {
-                println!("Trip {:?} succeeded!", self.id());
-                Fate::Die
-            }
+    fn receive(&mut self, msg: &TripResult) -> Fate {match *msg{
+        TripResult::Failure => {
+            println!("Trip {:?} failed!", self.id());
+            Fate::Die
+        },
+        TripResult::Success => {
+            println!("Trip {:?} succeeded!", self.id());
+            Fate::Die
         }
-    }
+    }}
 }
 
-pub struct TripCreator {
-    current_source_lane: Option<ID>,
+pub struct TripCreator{
+    current_source_lane: Option<ID>
 }
 
-impl Individual for TripCreator {}
+impl Individual for TripCreator{}
 
 #[derive(Copy, Clone)]
 pub struct AddLaneForTrip(ID);
 
 impl Recipient<AddLaneForTrip> for TripCreator {
-<<<<<<< HEAD
-    fn receive(&mut self, msg: &AddLaneForTrip) -> Fate {
-        match *msg {
-            AddLaneForTrip(lane_id) => {
-                if let Some(source) = self.current_source_lane {
-                    Swarm::<Trip>::all() <<
-                    CreateWith(Trip {
-                                   _id: ID::invalid(),
-                                   source: source,
-                                   rough_destination: lane_id,
-                                   destination: None,
-                               },
-                               Start);
-                    self.current_source_lane = None;
-                } else {
-                    self.current_source_lane = Some(lane_id);
-                }
-                Fate::Live
-=======
     fn receive(&mut self, msg: &AddLaneForTrip) -> Fate {match *msg{
         AddLaneForTrip(lane_id) => {
             if let Some(source) = self.current_source_lane {
@@ -123,35 +93,33 @@
                 self.current_source_lane = None;
             } else {
                 self.current_source_lane = Some(lane_id);
->>>>>>> 5351d3e2
             }
+            Fate::Live
         }
-    }
+    }}
 }
 
 use super::super::Lane;
 use ::core::ui::Event3d;
 
 impl Recipient<Event3d> for Lane {
-    fn receive(&mut self, msg: &Event3d) -> Fate {
-        match *msg {
-            Event3d::HoverStarted { .. } => {
-                self.hovered = true;
-                Fate::Live
+    fn receive(&mut self, msg: &Event3d) -> Fate {match *msg{
+        Event3d::HoverStarted{..} => {
+            self.hovered = true;
+            Fate::Live
+        },
+        Event3d::HoverStopped{..} => {
+            self.hovered = false;
+            Fate::Live
+        },
+        Event3d::DragFinished{..} => {
+            if !self.on_intersection {
+                TripCreator::id() << AddLaneForTrip(self.id());
             }
-            Event3d::HoverStopped { .. } => {
-                self.hovered = false;
-                Fate::Live
-            }
-            Event3d::DragFinished { .. } => {
-                if !self.on_intersection {
-                    TripCreator::id() << AddLaneForTrip(self.id());
-                }
-                Fate::Live
-            }
-            _ => Fate::Live,
-        }
-    }
+            Fate::Live
+        },
+        _ => Fate::Live
+    }}
 }
 
 pub fn setup(system: &mut ActorSystem) {
@@ -160,7 +128,7 @@
     system.add_inbox::<CreateWith<Trip, Start>, Swarm<Trip>>();
     system.add_inbox::<TellAsDestination, Swarm<Trip>>();
 
-    system.add_individual(TripCreator { current_source_lane: None });
+    system.add_individual(TripCreator{current_source_lane: None});
     system.add_inbox::<AddLaneForTrip, TripCreator>();
 
     system.add_inbox::<Event3d, Swarm<Lane>>();
