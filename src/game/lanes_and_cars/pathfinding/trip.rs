use kay::{ID, ActorSystem, Fate};
use kay::swarm::{Swarm, SubActor, CreateWith};
use ordered_float::OrderedFloat;
use core::simulation::Timestamp;

use super::Destination;

#[derive(SubActor, Compact, Clone)]
pub struct Trip {
    _id: Option<ID>,
    source: ID,
    rough_destination: ID,
    destination: Option<Destination>,
    listener: Option<ID>,
}

impl Trip {
    pub fn new(source: ID, rough_destination: ID, listener: Option<ID>) -> Self {
        Trip {
            _id: None,
            source,
            rough_destination,
            listener,
            destination: None,
        }
    }
}

#[derive(Copy, Clone)]
pub struct Start(pub Timestamp);

#[derive(Copy, Clone)]
pub struct CreatedTrip(pub ID);

use super::QueryAsDestination;


pub fn setup(system: &mut ActorSystem) {
    system.add(
        Swarm::<Trip>::new(),
        Swarm::<Trip>::subactors(|mut each_trip| {
<<<<<<< HEAD
            each_trip.on_create_with(|&Start(tick), trip, world| {
                world.send(trip.rough_destination,
                           QueryAsDestination {
                               rough_destination: trip.rough_destination,
                               requester: trip.id(),
                               tick: Some(tick),
                           });

                if let Some(listener) = trip.listener {
                    world.send(listener, CreatedTrip(trip.id()));
                }
=======
            each_trip.on_create_with(|_: &Start, trip, world| {
                world.send(
                    trip.rough_destination,
                    QueryAsDestination { requester: trip.id() },
                );
>>>>>>> 5110f2f8
                Fate::Live
            });

            each_trip.on(|&TellAsDestination {
                 as_destination: maybe_destination,
                 rough_destination,
                 tick,
             },
             trip,
             world| {
                if let Some(as_destination) = maybe_destination {
                    trip.destination = Some(as_destination);
                    world.send(
                        trip.source,
                        AddCar {
                            car: LaneCar {
                                trip: trip.id(),
                                as_obstacle: Obstacle {
                                    position: OrderedFloat(-1.0),
                                    velocity: 0.0,
                                    max_velocity: 15.0,
                                },
                                acceleration: 0.0,
                                destination: as_destination,
                                next_hop_interaction: 0,
                            },
                            from: None,
                        },
                    );
                    Fate::Live
                } else {
                    println!("{:?} is not a destination yet", rough_destination);
                    if let Some(listener) = trip.listener {
                        world.send(listener,
                                   TripResult {
                                       tick: tick.expect("Should have a tick"),
                                       failed: true,
                                       id: trip.id(),
                                       location: trip.source,
                                   });
                    }
                    Fate::Die
                }
            });

            each_trip.on(|control, trip, world| {
                match *control {
                    TripControl::Fail { location, tick } => {
                        println!("Trip {:?} failed!", trip.id());
                        if let Some(listener) = trip.listener {
                            world.send(listener,
                                       TripResult {
                                           tick,
                                           failed: true,
                                           id: trip.id(),
                                           location,
                                       })
                        }
                    }
                    TripControl::Succeed { tick } => {
                        println!("Trip {:?} succeeded!", trip.id());
                        if let Some(listener) = trip.listener {
                            world.send(listener,
                                       TripResult {
                                           tick,
                                           failed: true,
                                           id: trip.id(),
                                           location: trip.rough_destination,
                                       })
                        }
                    }
                }


                Fate::Die
            })
        }),
    );

    system.add(
        TripCreator { current_source_lane: None },
        |mut the_creator| {
            let trips_id = the_creator.world().id::<Swarm<Trip>>();

            the_creator.on(move |&AddLaneForTrip(lane_id), tc, world| {
                if let Some(source) = tc.current_source_lane {
<<<<<<< HEAD
                    world.send(trips_id,
                               CreateWith(Trip {
                                              _id: None,
                                              source: source,
                                              rough_destination: lane_id,
                                              destination: None,
                                              listener: None,
                                          },
                                          Start));
=======
                    world.send(
                        trips_id,
                        CreateWith(
                            Trip {
                                _id: None,
                                source: source,
                                rough_destination: lane_id,
                                destination: None,
                            },
                            Start,
                        ),
                    );
>>>>>>> 5110f2f8
                    tc.current_source_lane = None;
                } else {
                    tc.current_source_lane = Some(lane_id);
                }
                Fate::Live
            })
        },
    );

    system.extend(Swarm::<Lane>::subactors(|mut each_lane| {
        let creator_id = each_lane.world().id::<TripCreator>();

        each_lane.on_random(move |event, lane, world| {
            match *event {
                Event3d::HoverStarted { .. } => {
                    lane.hovered = true;
                }
                Event3d::HoverStopped { .. } => {
                    lane.hovered = false;
                }
                Event3d::DragFinished { .. } => {
                    if !lane.connectivity.on_intersection {
                        world.send(creator_id, AddLaneForTrip(lane.id()));
                    }
                }
                _ => {}
            };
            Fate::Live
        })
    }));
}

use super::TellAsDestination;
use super::super::microtraffic::{AddCar, LaneCar, Obstacle};

#[derive(Copy, Clone)]
pub enum TripControl {
    Succeed { tick: Timestamp },
    Fail { location: ID, tick: Timestamp },
}

#[derive(Copy, Clone)]
pub struct TripResult {
    pub id: ID,
    pub location: ID,
    pub failed: bool,
    pub tick: Timestamp,
}

pub struct TripCreator {
    current_source_lane: Option<ID>,
}

#[derive(Copy, Clone)]
pub struct AddLaneForTrip(ID);

use super::super::lane::Lane;
use stagemaster::Event3d;<|MERGE_RESOLUTION|>--- conflicted
+++ resolved
@@ -39,25 +39,19 @@
     system.add(
         Swarm::<Trip>::new(),
         Swarm::<Trip>::subactors(|mut each_trip| {
-<<<<<<< HEAD
             each_trip.on_create_with(|&Start(tick), trip, world| {
-                world.send(trip.rough_destination,
-                           QueryAsDestination {
-                               rough_destination: trip.rough_destination,
-                               requester: trip.id(),
-                               tick: Some(tick),
-                           });
+                world.send(
+                    trip.rough_destination,
+                    QueryAsDestination {
+                        rough_destination: trip.rough_destination,
+                        requester: trip.id(),
+                        tick: Some(tick),
+                    },
+                );
 
                 if let Some(listener) = trip.listener {
                     world.send(listener, CreatedTrip(trip.id()));
                 }
-=======
-            each_trip.on_create_with(|_: &Start, trip, world| {
-                world.send(
-                    trip.rough_destination,
-                    QueryAsDestination { requester: trip.id() },
-                );
->>>>>>> 5110f2f8
                 Fate::Live
             });
 
@@ -91,13 +85,15 @@
                 } else {
                     println!("{:?} is not a destination yet", rough_destination);
                     if let Some(listener) = trip.listener {
-                        world.send(listener,
-                                   TripResult {
-                                       tick: tick.expect("Should have a tick"),
-                                       failed: true,
-                                       id: trip.id(),
-                                       location: trip.source,
-                                   });
+                        world.send(
+                            listener,
+                            TripResult {
+                                tick: tick.expect("Should have a tick"),
+                                failed: true,
+                                id: trip.id(),
+                                location: trip.source,
+                            },
+                        );
                     }
                     Fate::Die
                 }
@@ -108,25 +104,29 @@
                     TripControl::Fail { location, tick } => {
                         println!("Trip {:?} failed!", trip.id());
                         if let Some(listener) = trip.listener {
-                            world.send(listener,
-                                       TripResult {
-                                           tick,
-                                           failed: true,
-                                           id: trip.id(),
-                                           location,
-                                       })
+                            world.send(
+                                listener,
+                                TripResult {
+                                    tick,
+                                    failed: true,
+                                    id: trip.id(),
+                                    location,
+                                },
+                            )
                         }
                     }
                     TripControl::Succeed { tick } => {
                         println!("Trip {:?} succeeded!", trip.id());
                         if let Some(listener) = trip.listener {
-                            world.send(listener,
-                                       TripResult {
-                                           tick,
-                                           failed: true,
-                                           id: trip.id(),
-                                           location: trip.rough_destination,
-                                       })
+                            world.send(
+                                listener,
+                                TripResult {
+                                    tick,
+                                    failed: true,
+                                    id: trip.id(),
+                                    location: trip.rough_destination,
+                                },
+                            )
                         }
                     }
                 }
@@ -144,17 +144,6 @@
 
             the_creator.on(move |&AddLaneForTrip(lane_id), tc, world| {
                 if let Some(source) = tc.current_source_lane {
-<<<<<<< HEAD
-                    world.send(trips_id,
-                               CreateWith(Trip {
-                                              _id: None,
-                                              source: source,
-                                              rough_destination: lane_id,
-                                              destination: None,
-                                              listener: None,
-                                          },
-                                          Start));
-=======
                     world.send(
                         trips_id,
                         CreateWith(
@@ -163,11 +152,11 @@
                                 source: source,
                                 rough_destination: lane_id,
                                 destination: None,
+                                listener: None,
                             },
                             Start,
                         ),
                     );
->>>>>>> 5110f2f8
                     tc.current_source_lane = None;
                 } else {
                     tc.current_source_lane = Some(lane_id);
