use kay::{ID, ActorSystem, Fate};
use kay::swarm::{Swarm, SubActor, CreateWith};
use ordered_float::OrderedFloat;
use core::simulation::Timestamp;

use super::Destination;

#[derive(SubActor, Compact, Clone)]
pub struct Trip {
    _id: Option<ID>,
    source: ID,
    rough_destination: ID,
    destination: Option<Destination>,
    listener: Option<ID>,
}

impl Trip {
    pub fn new(source: ID, rough_destination: ID, listener: Option<ID>) -> Self {
        Trip {
            _id: None,
            source,
            rough_destination,
            listener,
            destination: None,
        }
    }
}

#[derive(Copy, Clone)]
pub struct Start(pub Timestamp);

#[derive(Copy, Clone)]
pub struct CreatedTrip(pub ID);

use super::QueryAsDestination;


pub fn setup(system: &mut ActorSystem) {
<<<<<<< HEAD
    system.add(Swarm::<Trip>::new(),
               Swarm::<Trip>::subactors(|mut each_trip| {
        each_trip.on_create_with(|&Start(tick), trip, world| {
            world.send(trip.rough_destination,
                       QueryAsDestination {
                           rough_destination: trip.rough_destination,
                           requester: trip.id(),
                           tick: Some(tick),
                       });

            if let Some(listener) = trip.listener {
                world.send(listener, CreatedTrip(trip.id()));
            }
            Fate::Live
        });

        each_trip.on(|&TellAsDestination {
                           as_destination: maybe_destination,
                           rough_destination,
                           tick,
                       },
                      trip,
                      world| {
            if let Some(as_destination) = maybe_destination {
                trip.destination = Some(as_destination);
                world.send(trip.source,
                           AddCar {
                               car: LaneCar {
                                   trip: trip.id(),
                                   as_obstacle: Obstacle {
                                       position: OrderedFloat(-1.0),
                                       velocity: 0.0,
                                       max_velocity: 15.0,
                                   },
                                   acceleration: 0.0,
                                   destination: as_destination,
                                   next_hop_interaction: 0,
                               },
                               from: None,
                           });
                Fate::Live
            } else {
                println!("{:?} is not a destination yet", rough_destination);
                if let Some(listener) = trip.listener {
                    world.send(listener,
                               TripResult {
                                   tick: tick.expect("Should have a tick"),
                                   failed: true,
                                   id: trip.id(),
                                   location: trip.source,
                               });
                }
                Fate::Die
            }
        });

        each_trip.on(|control, trip, world| {
            match *control {
                TripControl::Fail { location, tick } => {
                    println!("Trip {:?} failed!", trip.id());
                    if let Some(listener) = trip.listener {
                        world.send(listener,
                                   TripResult {
                                       tick,
                                       failed: true,
                                       id: trip.id(),
                                       location,
                                   })
                    }
                }
                TripControl::Succeed { tick } => {
                    println!("Trip {:?} succeeded!", trip.id());
                    if let Some(listener) = trip.listener {
                        world.send(listener,
                                   TripResult {
                                       tick,
                                       failed: true,
                                       id: trip.id(),
                                       location: trip.rough_destination,
                                   })
                    }
                }
            }


            Fate::Die
        })
    }));

    system.add(TripCreator { current_source_lane: None },
               |mut the_creator| {
        let trips_id = the_creator.world().id::<Swarm<Trip>>();

        the_creator.on(move |&AddLaneForTrip(lane_id), tc, world| {
            if let Some(source) = tc.current_source_lane {
                world.send(trips_id,
                           CreateWith(Trip {
                                          _id: None,
                                          source: source,
                                          rough_destination: lane_id,
                                          destination: None,
                                          listener: None,
                                      },
                                      Start));
                tc.current_source_lane = None;
            } else {
                tc.current_source_lane = Some(lane_id);
            }
            Fate::Live
        })
    });
=======
    system.add(
        Swarm::<Trip>::new(),
        Swarm::<Trip>::subactors(|mut each_trip| {
            each_trip.on_create_with(|_: &Start, trip, world| {
                world.send(trip.rough_destination,
                           QueryAsDestination { requester: trip.id() });
                Fate::Live
            });

            each_trip.on(|&TellAsDestination {
                 as_destination: maybe_destination,
                 id,
             },
             trip,
             world| {
                if let Some(as_destination) = maybe_destination {
                    trip.destination = Some(as_destination);
                    world.send(trip.source,
                               AddCar {
                                   car: LaneCar {
                                       trip: trip.id(),
                                       as_obstacle: Obstacle {
                                           position: OrderedFloat(-1.0),
                                           velocity: 0.0,
                                           max_velocity: 15.0,
                                       },
                                       acceleration: 0.0,
                                       destination: as_destination,
                                       next_hop_interaction: 0,
                                   },
                                   from: None,
                               });
                    Fate::Live
                } else {
                    println!("{:?} is not a destination yet", id);
                    Fate::Die
                }
            });

            each_trip.on(|result, trip, _| {
                match *result {
                    TripResult::Failure => {
                        println!("Trip {:?} failed!", trip.id());
                    }
                    TripResult::Success => {
                        println!("Trip {:?} succeeded!", trip.id());
                    }
                }
                Fate::Die
            })
        }),
    );

    system.add(
        TripCreator { current_source_lane: None },
        |mut the_creator| {
            let trips_id = the_creator.world().id::<Swarm<Trip>>();

            the_creator.on(move |&AddLaneForTrip(lane_id), tc, world| {
                if let Some(source) = tc.current_source_lane {
                    world.send(trips_id,
                               CreateWith(Trip {
                                              _id: None,
                                              source: source,
                                              rough_destination: lane_id,
                                              destination: None,
                                          },
                                          Start));
                    tc.current_source_lane = None;
                } else {
                    tc.current_source_lane = Some(lane_id);
                }
                Fate::Live
            })
        },
    );
>>>>>>> e771c96d

    system.extend(Swarm::<Lane>::subactors(|mut each_lane| {
        let creator_id = each_lane.world().id::<TripCreator>();

        each_lane.on_random(move |event, lane, world| {
            match *event {
                Event3d::HoverStarted { .. } => {
                    lane.hovered = true;
                }
                Event3d::HoverStopped { .. } => {
                    lane.hovered = false;
                }
                Event3d::DragFinished { .. } => {
                    if !lane.connectivity.on_intersection {
                        world.send(creator_id, AddLaneForTrip(lane.id()));
                    }
                }
                _ => {}
            };
            Fate::Live
        })
    }));
}

use super::TellAsDestination;
use super::super::microtraffic::{AddCar, LaneCar, Obstacle};

#[derive(Copy, Clone)]
pub enum TripControl {
    Succeed { tick: Timestamp },
    Fail { location: ID, tick: Timestamp },
}

#[derive(Copy, Clone)]
pub struct TripResult {
    pub id: ID,
    pub location: ID,
    pub failed: bool,
    pub tick: Timestamp,
}

pub struct TripCreator {
    current_source_lane: Option<ID>,
}

#[derive(Copy, Clone)]
pub struct AddLaneForTrip(ID);

use super::super::lane::Lane;
use stagemaster::Event3d;<|MERGE_RESOLUTION|>--- conflicted
+++ resolved
@@ -36,131 +36,27 @@
 
 
 pub fn setup(system: &mut ActorSystem) {
-<<<<<<< HEAD
-    system.add(Swarm::<Trip>::new(),
-               Swarm::<Trip>::subactors(|mut each_trip| {
-        each_trip.on_create_with(|&Start(tick), trip, world| {
-            world.send(trip.rough_destination,
-                       QueryAsDestination {
-                           rough_destination: trip.rough_destination,
-                           requester: trip.id(),
-                           tick: Some(tick),
-                       });
-
-            if let Some(listener) = trip.listener {
-                world.send(listener, CreatedTrip(trip.id()));
-            }
-            Fate::Live
-        });
-
-        each_trip.on(|&TellAsDestination {
-                           as_destination: maybe_destination,
-                           rough_destination,
-                           tick,
-                       },
-                      trip,
-                      world| {
-            if let Some(as_destination) = maybe_destination {
-                trip.destination = Some(as_destination);
-                world.send(trip.source,
-                           AddCar {
-                               car: LaneCar {
-                                   trip: trip.id(),
-                                   as_obstacle: Obstacle {
-                                       position: OrderedFloat(-1.0),
-                                       velocity: 0.0,
-                                       max_velocity: 15.0,
-                                   },
-                                   acceleration: 0.0,
-                                   destination: as_destination,
-                                   next_hop_interaction: 0,
-                               },
-                               from: None,
-                           });
-                Fate::Live
-            } else {
-                println!("{:?} is not a destination yet", rough_destination);
-                if let Some(listener) = trip.listener {
-                    world.send(listener,
-                               TripResult {
-                                   tick: tick.expect("Should have a tick"),
-                                   failed: true,
-                                   id: trip.id(),
-                                   location: trip.source,
-                               });
-                }
-                Fate::Die
-            }
-        });
-
-        each_trip.on(|control, trip, world| {
-            match *control {
-                TripControl::Fail { location, tick } => {
-                    println!("Trip {:?} failed!", trip.id());
-                    if let Some(listener) = trip.listener {
-                        world.send(listener,
-                                   TripResult {
-                                       tick,
-                                       failed: true,
-                                       id: trip.id(),
-                                       location,
-                                   })
-                    }
-                }
-                TripControl::Succeed { tick } => {
-                    println!("Trip {:?} succeeded!", trip.id());
-                    if let Some(listener) = trip.listener {
-                        world.send(listener,
-                                   TripResult {
-                                       tick,
-                                       failed: true,
-                                       id: trip.id(),
-                                       location: trip.rough_destination,
-                                   })
-                    }
-                }
-            }
-
-
-            Fate::Die
-        })
-    }));
-
-    system.add(TripCreator { current_source_lane: None },
-               |mut the_creator| {
-        let trips_id = the_creator.world().id::<Swarm<Trip>>();
-
-        the_creator.on(move |&AddLaneForTrip(lane_id), tc, world| {
-            if let Some(source) = tc.current_source_lane {
-                world.send(trips_id,
-                           CreateWith(Trip {
-                                          _id: None,
-                                          source: source,
-                                          rough_destination: lane_id,
-                                          destination: None,
-                                          listener: None,
-                                      },
-                                      Start));
-                tc.current_source_lane = None;
-            } else {
-                tc.current_source_lane = Some(lane_id);
-            }
-            Fate::Live
-        })
-    });
-=======
     system.add(
         Swarm::<Trip>::new(),
         Swarm::<Trip>::subactors(|mut each_trip| {
-            each_trip.on_create_with(|_: &Start, trip, world| {
+            each_trip.on_create_with(|&Start(tick), trip, world| {
                 world.send(trip.rough_destination,
-                           QueryAsDestination { requester: trip.id() });
+                           QueryAsDestination {
+                               rough_destination: trip.rough_destination,
+                               requester: trip.id(),
+                               tick: Some(tick),
+                           });
+
+                if let Some(listener) = trip.listener {
+                    world.send(listener, CreatedTrip(trip.id()));
+                }
                 Fate::Live
             });
 
             each_trip.on(|&TellAsDestination {
                  as_destination: maybe_destination,
-                 id,
+                 rough_destination,
+                 tick,
              },
              trip,
              world| {
@@ -183,20 +79,49 @@
                                });
                     Fate::Live
                 } else {
-                    println!("{:?} is not a destination yet", id);
+                    println!("{:?} is not a destination yet", rough_destination);
+                    if let Some(listener) = trip.listener {
+                        world.send(listener,
+                                   TripResult {
+                                       tick: tick.expect("Should have a tick"),
+                                       failed: true,
+                                       id: trip.id(),
+                                       location: trip.source,
+                                   });
+                    }
                     Fate::Die
                 }
             });
 
-            each_trip.on(|result, trip, _| {
-                match *result {
-                    TripResult::Failure => {
+            each_trip.on(|control, trip, world| {
+                match *control {
+                    TripControl::Fail { location, tick } => {
                         println!("Trip {:?} failed!", trip.id());
-                    }
-                    TripResult::Success => {
+                        if let Some(listener) = trip.listener {
+                            world.send(listener,
+                                       TripResult {
+                                           tick,
+                                           failed: true,
+                                           id: trip.id(),
+                                           location,
+                                       })
+                        }
+                    }
+                    TripControl::Succeed { tick } => {
                         println!("Trip {:?} succeeded!", trip.id());
-                    }
-                }
+                        if let Some(listener) = trip.listener {
+                            world.send(listener,
+                                       TripResult {
+                                           tick,
+                                           failed: true,
+                                           id: trip.id(),
+                                           location: trip.rough_destination,
+                                       })
+                        }
+                    }
+                }
+
+
                 Fate::Die
             })
         }),
@@ -215,6 +140,7 @@
                                               source: source,
                                               rough_destination: lane_id,
                                               destination: None,
+                                              listener: None,
                                           },
                                           Start));
                     tc.current_source_lane = None;
@@ -225,7 +151,6 @@
             })
         },
     );
->>>>>>> e771c96d
 
     system.extend(Swarm::<Lane>::subactors(|mut each_lane| {
         let creator_id = each_lane.world().id::<TripCreator>();
