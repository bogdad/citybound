use compact::{CDict, CVec};
use kay::{ID, ActorSystem, Fate, World};
use kay::swarm::{Swarm, SubActor};
use stagemaster::geometry::AnyShape;
use descartes::Band;
use super::lane::{Lane, TransferLane};
use super::connectivity::{Interaction, InteractionKind, OverlapKind};
use core::simulation::Timestamp;

pub mod trip;

#[derive(Compact, Clone, Default)]
pub struct PathfindingInfo {
    pub as_destination: Option<Destination>,
    pub hops_from_landmark: u8,
    pub learned_landmark_from: Option<ID>,
    pub routes: CDict<Destination, RoutingInfo>,
    pub routes_changed: bool,
    pub tell_to_forget_next_tick: CVec<Destination>,
    pub query_routes_next_tick: bool,
    pub routing_timeout: u16,
}

#[derive(Copy, Clone, PartialEq, Eq, Debug)]
pub struct Destination {
    pub landmark: ID,
    pub node: ID,
}

impl Destination {
    fn landmark(landmark: ID) -> Self {
        Destination { landmark: landmark, node: landmark }
    }
    pub fn is_landmark(&self) -> bool {
        self.landmark == self.node
    }
    pub fn landmark_destination(&self) -> Self {
        Self::landmark(self.landmark)
    }
}

#[derive(Copy, Clone, Debug)]
pub struct RoutingInfo {
    pub outgoing_idx: u8,
    pub distance: f32,
    distance_hops: u8,
    learned_from: ID,
    fresh: bool,
}

use stagemaster::{UserInterface, AddInteractable};
const DEBUG_CARS_ON_LANES: bool = false;

pub fn on_build(lane: &mut Lane, world: &mut World) {
    lane.pathfinding.as_destination = None;
    if DEBUG_CARS_ON_LANES {
        world.send_to_id_of::<UserInterface, _>(AddInteractable(
            lane.id(),
            AnyShape::Band(
                Band::new(lane.construction.path.clone(), 3.0),
            ),
            5,
        ));
    }
}

pub fn on_connect(lane: &mut Lane) {
    lane.pathfinding.routing_timeout = ROUTING_TIMEOUT_AFTER_CHANGE;
}

pub fn on_disconnect(lane: &mut Lane, disconnected_id: ID) {
    let new_routes = lane.pathfinding
        .routes
        .pairs()
        .filter_map(|(destination, route)| if route.learned_from ==
            disconnected_id
        {
            None
        } else {
            Some((*destination, *route))
        })
        .collect();
    lane.pathfinding.routes = new_routes;
    lane.pathfinding.routes_changed = true;
    lane.pathfinding.query_routes_next_tick = true;
}

const MIN_LANDMARK_INCOMING: usize = 3;
const ROUTING_TIMEOUT_AFTER_CHANGE: u16 = 15;

pub fn tick(lane: &mut Lane, world: &mut World) {
    if let Some(as_destination) = lane.pathfinding.as_destination {
        for successor in successors(lane) {
            world.send(
                successor,
                JoinLandmark {
                    from: lane.id(),
                    join_as: Destination {
                        landmark: as_destination.landmark,
                        node: successor,
                    },
                    hops_from_landmark: lane.pathfinding.hops_from_landmark + 1,
                },
            )
        }
    } else if !lane.connectivity.on_intersection &&
               predecessors(lane).count() >= MIN_LANDMARK_INCOMING
    {
        lane.pathfinding = PathfindingInfo {
            as_destination: Some(Destination::landmark(lane.id())),
            hops_from_landmark: 0,
            learned_landmark_from: Some(lane.id()),
            routes: CDict::new(),
            routes_changed: true,
            query_routes_next_tick: false,
            tell_to_forget_next_tick: CVec::new(),
            routing_timeout: ROUTING_TIMEOUT_AFTER_CHANGE,
        }
    }

    if lane.pathfinding.routing_timeout > 0 {
        lane.pathfinding.routing_timeout -= 1;
    } else {
        if lane.pathfinding.query_routes_next_tick {
            for successor in successors(lane) {
                world.send(
                    successor,
                    QueryRoutes { requester: lane.id(), is_transfer: false },
                );
            }
            lane.pathfinding.query_routes_next_tick = false;
        }

        if !lane.pathfinding.tell_to_forget_next_tick.is_empty() {
            for (_, predecessor, _) in predecessors(lane) {
                world.send(
                    predecessor,
                    ForgetRoutes {
                        forget: lane.pathfinding.tell_to_forget_next_tick.clone(),
                        from: lane.id(),
                    },
                )
            }
            lane.pathfinding.tell_to_forget_next_tick.clear();
        }

        if lane.pathfinding.routes_changed {
            for (_, predecessor, is_transfer) in predecessors(lane) {
                let self_cost = if is_transfer {
                    0.0
                } else {
                    lane.construction.length
                };
                world.send(
                    predecessor,
                    ShareRoutes {
                        new_routes: lane.pathfinding
                            .routes
                            .pairs()
                            .filter_map(|(&destination,
                              &RoutingInfo { distance, distance_hops, .. })| {
                                if true
                                // fresh
                                {
                                    Some((destination, (distance + self_cost, distance_hops + 1)))
                                } else {
                                    None
                                }
                            })
                            .chain(
                                if lane.connectivity.on_intersection {
                                    None
                                } else {
                                    lane.pathfinding
                                        .as_destination
                                        .map(|destination| (destination, (self_cost, 0)))
                                },
                            )
                            .collect(),
                        from: lane.id(),
                    },
                );
            }
            for routing_info in lane.pathfinding.routes.values_mut() {
                routing_info.fresh = false;
            }
            lane.pathfinding.routes_changed = false;
        }
    }
}

#[allow(needless_lifetimes)]
fn successors<'a>(lane: &'a Lane) -> impl Iterator<Item = ID> + 'a {
    lane.connectivity.interactions.iter().filter_map(
        |interaction| {
            match *interaction {
                Interaction {
                    partner_lane,
                    kind: InteractionKind::Overlap { kind: OverlapKind::Transfer, .. },
                    ..
                } |
                Interaction {
                    partner_lane,
                    kind: InteractionKind::Next { .. },
                    ..
                } => Some(partner_lane),
                _ => None,
            }
        },
    )
}

#[allow(needless_lifetimes)]
fn predecessors<'a>(lane: &'a Lane) -> impl Iterator<Item = (u8, ID, bool)> + 'a {
    lane.connectivity
        .interactions
        .iter()
        .enumerate()
        .filter_map(|(i, interaction)| match *interaction {
            Interaction {
                partner_lane,
                kind: InteractionKind::Overlap { kind: OverlapKind::Transfer, .. },
                ..
            } => Some((i as u8, partner_lane, true)),
            Interaction {
                partner_lane,
                kind: InteractionKind::Previous { .. },
                ..
            } => Some((i as u8, partner_lane, false)),
            _ => None,
        })
}

#[derive(Copy, Clone)]
pub struct JoinLandmark {
    from: ID,
    join_as: Destination,
    hops_from_landmark: u8,
}

const IDEAL_LANDMARK_RADIUS: u8 = 3;

pub fn setup(system: &mut ActorSystem) {
    system.extend(Swarm::<Lane>::subactors(|mut each_lane| {
        each_lane.on(|&JoinLandmark { join_as, hops_from_landmark, from },
         lane,
         _| {
            let join = lane.pathfinding
                .as_destination
                .map(|self_destination| {
                    join_as != self_destination &&
                        (if self_destination.is_landmark() {
                             hops_from_landmark < IDEAL_LANDMARK_RADIUS &&
                                 join_as.landmark.sub_actor_id < lane.id().sub_actor_id
                         } else {
                             hops_from_landmark < lane.pathfinding.hops_from_landmark ||
                                 lane.pathfinding
                                     .learned_landmark_from
                                     .map(|learned_from| learned_from == from)
                                     .unwrap_or(false)
                         })
                })
                .unwrap_or(true);
            if join {
                lane.pathfinding = PathfindingInfo {
                    as_destination: Some(join_as),
                    learned_landmark_from: Some(from),
                    hops_from_landmark: hops_from_landmark,
                    routes: CDict::new(),
                    routes_changed: true,
                    query_routes_next_tick: true,
                    tell_to_forget_next_tick: lane.pathfinding
                        .routes
                        .keys()
                        .cloned()
                        .chain(lane.pathfinding.as_destination.into_iter())
                        .collect(),
                    routing_timeout: ROUTING_TIMEOUT_AFTER_CHANGE,
                };
            }
            Fate::Live
        });

        each_lane.on(|&QueryRoutes { requester, is_transfer }, lane, world| {
            let self_cost = if is_transfer {
                0.0
            } else {
                lane.construction.length
            };
            world.send(
                requester,
                ShareRoutes {
                    new_routes: lane.pathfinding
                        .routes
                        .pairs()
                        .map(|(&destination,
                          &RoutingInfo { distance, distance_hops, .. })| {
                            (destination, (distance + self_cost, distance_hops + 1))
                        })
                        .chain(if lane.connectivity.on_intersection {
                            None
                        } else {
                            lane.pathfinding.as_destination.map(|destination| {
                                (destination, (self_cost, 0))
                            })
                        })
                        .collect(),
                    from: lane.id(),
                },
            );
            Fate::Live
        });

        each_lane.on(|&ShareRoutes { ref new_routes, from }, lane, _| {
            if let Some(from_interaction_idx) =
                lane.connectivity.interactions.iter().position(
                    |interaction| {
                        interaction.partner_lane == from
                    },
                )
            {
                for (&destination, &(new_distance, new_distance_hops)) in new_routes.pairs() {
                    if destination.is_landmark() || new_distance_hops <= IDEAL_LANDMARK_RADIUS ||
                        lane.pathfinding
                            .as_destination
                            .map(|self_dest| self_dest.landmark == destination.landmark)
                            .unwrap_or(false)
                    {
                        let insert = lane.pathfinding
                            .routes
                            .get_mru(destination)
                            .map(|&RoutingInfo { distance, .. }| new_distance < distance)
                            .unwrap_or(true);
                        if insert {
                            lane.pathfinding.routes.insert(
                                destination,
                                RoutingInfo {
                                    distance: new_distance,
                                    distance_hops: new_distance_hops,
                                    outgoing_idx: from_interaction_idx as u8,
                                    learned_from: from,
                                    fresh: true,
                                },
                            );
                            lane.pathfinding.routes_changed = true;
                        }
                    }
                }
            } else {
                println!("{:?} not yet connected to {:?}", lane.id(), from);
            }
            Fate::Live
        });

        each_lane.on(|&ForgetRoutes { ref forget, from }, lane, _| {
            let mut forgotten = CVec::<Destination>::new();
            for destination_to_forget in forget.iter() {
                let forget = if let Some(routing_info) =
                    lane.pathfinding.routes.get(*destination_to_forget)
                {
                    routing_info.learned_from == from
                } else {
                    false
                };
                if forget {
                    lane.pathfinding.routes.remove(*destination_to_forget);
                    if destination_to_forget.is_landmark() {
                        lane.microtraffic.cars.retain(|car| {
                            car.destination.landmark != destination_to_forget.landmark
                        })
                    } else {
                        lane.microtraffic.cars.retain(|car| {
                            &car.destination != destination_to_forget
                        })
                    }
                    forgotten.push(*destination_to_forget);
                }
            }
            lane.pathfinding.tell_to_forget_next_tick = forgotten;
            Fate::Live
        });

<<<<<<< HEAD
        each_lane.on(|&QueryAsDestination {
             tick,
             requester,
             rough_destination,
         },
         lane,
         world| {
            world.send(requester,
                       TellAsDestination {
                           tick,
                           rough_destination,
                           as_destination: lane.pathfinding.as_destination,
                       });
=======
        each_lane.on(|&QueryAsDestination { requester }, lane, world| {
            world.send(
                requester,
                TellAsDestination {
                    id: lane.id(),
                    as_destination: lane.pathfinding.as_destination,
                },
            );
>>>>>>> 5110f2f8
            Fate::Live
        });

        each_lane.on(|&GetDistanceTo { destination, requester }, lane, world| {
            let maybe_distance = lane.pathfinding
                .routes
                .get(destination)
                .map(|routing_info| routing_info.distance);
            world.send(requester, DistanceInfo(maybe_distance));
            Fate::Live
        });
    }));

    system.extend(Swarm::<TransferLane>::subactors(|mut each_t_lane| {
        each_t_lane.on(|&JoinLandmark { join_as, hops_from_landmark, from },
         lane,
         world| {
            world.send(
                lane.other_side(from),
                JoinLandmark {
                    join_as: Destination {
                        landmark: join_as.landmark,
                        node: lane.other_side(from),
                    },
                    hops_from_landmark: hops_from_landmark,
                    from: lane.id(),
                },
            );
            Fate::Live
        });

        each_t_lane.on(|&QueryRoutes { requester, .. }, lane, world| {
            world.send(
                lane.other_side(requester),
                QueryRoutes { requester: lane.id(), is_transfer: true },
            );
            Fate::Live
        });

        each_t_lane.on(|&ShareRoutes { ref new_routes, from }, lane, world| {
            world.send(
                lane.other_side(from),
                ShareRoutes {
                    new_routes: new_routes
                        .pairs()
                        .map(|(&destination, &(distance, hops))| {
                            (destination, (
                                distance +
                                    if from ==
                                        lane.connectivity
                                            .left
                                            .expect("should have left")
                                            .0
                                    {
                                        LANE_CHANGE_COST_RIGHT
                                    } else {
                                        LANE_CHANGE_COST_LEFT
                                    },
                                hops,
                            ))
                        })
                        .collect(),
                    from: lane.id(),
                },
            );
            Fate::Live
        });

        each_t_lane.on(|&ForgetRoutes { ref forget, from }, lane, world| {
            world.send(
                lane.other_side(from),
                ForgetRoutes { forget: forget.clone(), from: lane.id() },
            );
            Fate::Live
        })
    }));

    trip::setup(system);
}

#[derive(Copy, Clone)]
pub struct QueryRoutes {
    requester: ID,
    is_transfer: bool,
}

#[derive(Compact, Clone)]
pub struct ShareRoutes {
    new_routes: CDict<Destination, (f32, u8)>,
    from: ID,
}

const LANE_CHANGE_COST_LEFT: f32 = 5.0;
const LANE_CHANGE_COST_RIGHT: f32 = 3.0;

#[derive(Compact, Clone)]
pub struct ForgetRoutes {
    forget: CVec<Destination>,
    from: ID,
}

#[derive(Copy, Clone)]
pub struct QueryAsDestination {
    pub requester: ID,
    pub rough_destination: ID,
    pub tick: Option<Timestamp>,
}
#[derive(Copy, Clone)]
pub struct TellAsDestination {
    pub rough_destination: ID,
    pub as_destination: Option<Destination>,
    pub tick: Option<Timestamp>,
}

#[derive(Copy, Clone)]
pub struct GetDistanceTo {
    pub destination: Destination,
    pub requester: ID,
}

#[derive(Copy, Clone)]
pub struct DistanceInfo(pub Option<f32>);<|MERGE_RESOLUTION|>--- conflicted
+++ resolved
@@ -380,7 +380,6 @@
             Fate::Live
         });
 
-<<<<<<< HEAD
         each_lane.on(|&QueryAsDestination {
              tick,
              requester,
@@ -394,16 +393,6 @@
                            rough_destination,
                            as_destination: lane.pathfinding.as_destination,
                        });
-=======
-        each_lane.on(|&QueryAsDestination { requester }, lane, world| {
-            world.send(
-                requester,
-                TellAsDestination {
-                    id: lane.id(),
-                    as_destination: lane.pathfinding.as_destination,
-                },
-            );
->>>>>>> 5110f2f8
             Fate::Live
         });
 
