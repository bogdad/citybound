pub mod lane_rendering;
pub mod lane_thing_collector;
pub mod planning;
pub mod pathfinding;
mod intelligent_acceleration;
use self::intelligent_acceleration::intelligent_acceleration;
use core::geometry::CPath;
use kay::{ID, Actor, CVec, Swarm, CreateWith, Recipient, ActorSystem, Fate};
use descartes::{N, P2, FiniteCurve, RoughlyComparable, Band, Intersect, Curve, Dot,
                WithUniqueOrthogonal, Path};
use ordered_float::OrderedFloat;
use itertools::Itertools;
use ::std::f32::INFINITY;
use ::std::ops::{Deref, DerefMut};

#[derive(Compact, Actor, Clone)]
pub struct Lane {
    _id: Option<ID>,
    length: f32,
    path: CPath,
    interactions: CVec<Interaction>,
    obstacles: CVec<(Obstacle, ID)>,
    cars: CVec<LaneCar>,
    in_construction: f32,
    on_intersection: bool,
    timings: CVec<bool>,
    green: bool,
    yellow_to_green: bool,
    yellow_to_red: bool,
    pathfinding_info: pathfinding::PathfindingInfo,
    hovered: bool,
    unbuilding_for: Option<ID>,
    disconnects_remaining: u8,
    last_spawn_position: N,
}

impl Lane {
    pub fn new(path: CPath, on_intersection: bool, timings: CVec<bool>) -> Self {
        Lane {
            _id: None,
            length: path.length(),
            last_spawn_position: path.length() / 2.0,
            path: path,
            interactions: CVec::new(),
            obstacles: CVec::new(),
            cars: CVec::new(),
            in_construction: 0.0,
            on_intersection: on_intersection,
            timings: timings,
            green: false,
            yellow_to_green: false,
            yellow_to_red: false,
            pathfinding_info: pathfinding::PathfindingInfo::default(),
            hovered: false,
            unbuilding_for: None,
            disconnects_remaining: 0,
        }
    }
}

#[derive(Compact, Actor, Clone)]
pub struct TransferLane {
    _id: Option<ID>,
    length: f32,
    path: CPath,
    left: Option<(ID, f32)>,
    right: Option<(ID, f32)>,
    left_obstacles: CVec<Obstacle>,
    right_obstacles: CVec<Obstacle>,
    left_distance_map: CVec<(N, N)>,
    right_distance_map: CVec<(N, N)>,
    cars: CVec<TransferringLaneCar>,
    in_construction: f32,
    unbuilding_for: Option<ID>,
    disconnects_remaining: u8,
}

impl TransferLane {
    fn new(path: CPath) -> TransferLane {
<<<<<<< HEAD
        TransferLane {
            _id: ID::invalid(),
=======
        TransferLane{
            _id: None,
>>>>>>> 5351d3e2
            length: path.length(),
            path: path,
            left: None,
            right: None,
            left_obstacles: CVec::new(),
            right_obstacles: CVec::new(),
            left_distance_map: CVec::new(),
            right_distance_map: CVec::new(),
            cars: CVec::new(),
            in_construction: 0.0,
            unbuilding_for: None,
            disconnects_remaining: 0,
        }
    }

    fn other_side(&self, side: ID) -> ID {
        if side == self.left.expect("should have a left lane").0 {
            self.right.expect("should have a right lane").0
        } else {
            self.left.expect("should have a left lane").0
        }
    }

    fn interaction_to_self_offset(&self, distance_on_interaction: N, came_from_left: bool) -> N {
        let map = if came_from_left {
            &self.left_distance_map
        } else {
            &self.right_distance_map
        };
        #[allow(needless_range_loop)]
        for i in 0..map.len() {
            let (next_self, next_other) = map[i];
            let &(prev_self, prev_other) = map.get(i - 1).unwrap_or(&(0.0, 0.0));
            if prev_other <= distance_on_interaction && next_other >= distance_on_interaction {
                let amount_of_segment = (distance_on_interaction - prev_other) /
                                        (next_other - prev_other);
                let distance_on_self = prev_self + amount_of_segment * (next_self - prev_self);
                return distance_on_self - distance_on_interaction;
            }
        }
        map.last().unwrap().0 - map.last().unwrap().1
    }

    fn self_to_interaction_offset(&self, distance_on_self: N, going_to_left: bool) -> N {
        let map = if going_to_left {
            &self.left_distance_map
        } else {
            &self.right_distance_map
        };
        #[allow(needless_range_loop)]
        for i in 0..map.len() {
            let (next_self, next_other) = map[i];
            let &(prev_self, prev_other) = map.get(i - 1).unwrap_or(&(0.0, 0.0));
            if prev_self <= distance_on_self && next_self >= distance_on_self {
                let amount_of_segment = (distance_on_self - prev_self) / (next_self - prev_self);
                let distance_on_other = prev_other + amount_of_segment * (next_other - prev_other);
                return distance_on_other - distance_on_self;
            }
        }
        map.last().unwrap().1 - map.last().unwrap().0
    }
}

#[derive(Copy, Clone)]
struct AddCar {
    car: LaneCar,
    from: Option<ID>,
}

#[derive(Compact, Clone)]
struct AddObstacles {
    obstacles: CVec<Obstacle>,
    from: ID,
}

use self::pathfinding::RoutingInfo;

impl Recipient<AddCar> for Lane {
    fn receive(&mut self, msg: &AddCar) -> Fate {
        match *msg {
            AddCar { car, .. } => {
                // TODO: horrible hack to encode it like this
                let car_forcibly_spawned = *car.as_obstacle.position < 0.0;

                let maybe_next_hop_interaction = self.pathfinding_info
                    .routes
                    .get(car.destination)
                    .or(self.pathfinding_info.routes.get(car.destination.landmark_destination()))
                    .or_else(|| {
                        println!("NO ROUTE!");
                        if car_forcibly_spawned || self.pathfinding_info.routes.is_empty() {
                            None
                        } else {
                            // pseudorandom, lol
                            self.pathfinding_info
                                .routes
                                .values()
                                .nth((car.velocity * 10000.0) as usize %
                                     self.pathfinding_info.routes.len())
                        }
                    })
                    .map(|&RoutingInfo { outgoing_idx, .. }| outgoing_idx as usize);

                let spawn_possible = if car_forcibly_spawned {
                    if self.last_spawn_position > 2.0 {
                        Some(true)
                    } else {
                        None
                    }
                } else {
                    Some(true)
                };

                if let (Some(next_hop_interaction), Some(_)) =
                    (maybe_next_hop_interaction, spawn_possible) {
                    let routed_car = LaneCar {
                        next_hop_interaction: next_hop_interaction as u8,
                        as_obstacle: if car_forcibly_spawned {
                            self.last_spawn_position -= 6.0;
                            car.as_obstacle
                                .offset_by(-*car.as_obstacle.position)
                                .offset_by(self.last_spawn_position + 6.0)
                        } else {
                            car.as_obstacle
                        },
                        ..car
                    };

                    // TODO: optimize using BinaryHeap?
                    let maybe_next_car_position = self.cars.iter().position(|other_car| {
                        other_car.as_obstacle.position > car.as_obstacle.position
                    });
                    match maybe_next_car_position {
                        Some(next_car_position) => self.cars.insert(next_car_position, routed_car),
                        None => self.cars.push(routed_car),
                    }
                } else {
                    // TODO: cancel trip
                }

                Fate::Live
            }
        }
    }
}

impl Recipient<AddCar> for TransferLane {
    fn receive(&mut self, msg: &AddCar) -> Fate {
        match *msg {
            AddCar { car, from: Some(from) } => {
                let from_left = from == self.left.expect("should have a left lane").0;
                let side_multiplier = if from_left { -1.0 } else { 1.0 };
                let offset = self.interaction_to_self_offset(*car.position, from_left);
                self.cars.push(TransferringLaneCar {
                    as_lane_car: car.offset_by(offset),
                    transfer_position: 1.0 * side_multiplier,
                    transfer_velocity: 0.0,
                    transfer_acceleration: 0.3 * -side_multiplier,
                    cancelling: false,
                });
                // TODO: optimize using BinaryHeap?
                self.cars.sort_by_key(|car| car.as_obstacle.position);
                Fate::Live
            }
            AddCar { from: None, .. } => {
                panic!("car has to come from somewhere on a transfer lane")
            }
        }
    }
}

impl Recipient<AddObstacles> for Lane {
    fn receive(&mut self, msg: &AddObstacles) -> Fate {
        match *msg {
            AddObstacles { ref obstacles, from } => {
                self.obstacles.retain(|&(_, received_from)| received_from != from);
                self.obstacles.extend(obstacles.iter().map(|obstacle| (*obstacle, from)));
                Fate::Live
            }
        }
    }
}

impl Recipient<AddObstacles> for TransferLane {
    fn receive(&mut self, msg: &AddObstacles) -> Fate {
        match *msg {
            AddObstacles { ref obstacles, from } => {
                if let (Some((left_id, _)), Some(_)) = (self.left, self.right) {
                    if left_id == from {
                        self.left_obstacles = obstacles.iter().map(|obstacle|
                        obstacle.offset_by(self.interaction_to_self_offset(*obstacle.position, true))
                    ).collect();
                    } else {
                        self.right_obstacles = obstacles.iter().map(|obstacle|
                        obstacle.offset_by(self.interaction_to_self_offset(*obstacle.position, false))
                    ).collect();
                    };
                } else {
                    println!("transfer lane not connected for obstacles yet");
                }
                Fate::Live
            }
        }
    }
}

use core::simulation::Tick;

const TRAFFIC_LOGIC_THROTTLING: usize = 30;
const PATHFINDING_THROTTLING: usize = 10;

#[derive(Copy, Clone)]
pub struct SignalChanged {
    from: ID,
    green: bool,
}

impl Recipient<Tick> for Lane {
    fn receive(&mut self, msg: &Tick) -> Fate {
        match *msg {
            Tick { dt, current_tick } => {
                self.in_construction += dt * 400.0;

                let do_traffic = current_tick % TRAFFIC_LOGIC_THROTTLING ==
                                 self.id().instance_id as usize % TRAFFIC_LOGIC_THROTTLING;

                let old_green = self.green;
                self.yellow_to_red = if self.timings.is_empty() {
                    true
                } else {
                    !self.timings[((current_tick + 100) / 25) % self.timings.len()]
                };
                self.yellow_to_green = if self.timings.is_empty() {
                    true
                } else {
                    self.timings[((current_tick + 100) / 25) % self.timings.len()]
                };
                self.green = if self.timings.is_empty() {
                    true
                } else {
                    self.timings[(current_tick / 25) % self.timings.len()]
                };

                //                            TODO: this is just a hacky way to update new lanes about existing lane's green
                if old_green != self.green || do_traffic {
                    for interaction in &self.interactions {
                        if let Interaction { kind: InteractionKind::Previous { .. },
                                             partner_lane,
                                             .. } = *interaction {
                            partner_lane <<
                            SignalChanged {
                                from: self.id(),
                                green: self.green,
                            }
                        }
                    }
                }

                if current_tick % PATHFINDING_THROTTLING ==
                   self.id().instance_id as usize % PATHFINDING_THROTTLING {
                    self::pathfinding::tick(self);
                }

                if do_traffic {
                    // TODO: optimize using BinaryHeap?
                    self.obstacles.sort_by_key(|&(ref obstacle, _id)| obstacle.position);

                    let mut obstacles = self.obstacles.iter().map(|&(ref obstacle, _id)| obstacle);
                    let mut maybe_next_obstacle = obstacles.next();

                    for c in 0..self.cars.len() {
                        let next_obstacle = self.cars
                            .get(c + 1)
                            .map_or(Obstacle::far_ahead(), |car| car.as_obstacle);
                        let car = &mut self.cars[c];
                        let next_car_acceleration =
                            intelligent_acceleration(car, &next_obstacle, 2.0);

                        maybe_next_obstacle = maybe_next_obstacle.and_then(|obstacle| {
                            let mut following_obstacle = Some(obstacle);
                            while following_obstacle.is_some() &&
                                  *following_obstacle.unwrap().position < *car.position + 0.1 {
                                following_obstacle = obstacles.next();
                            }
                            following_obstacle
                        });

                        let next_obstacle_acceleration = if let Some(next_obstacle) =
                            maybe_next_obstacle {
                            intelligent_acceleration(car, next_obstacle, 4.0)
                        } else {
                            INFINITY
                        };

                        car.acceleration = next_car_acceleration.min(next_obstacle_acceleration);

                        if let Interaction { start, kind: InteractionKind::Next { green }, .. } =
                            self.interactions[car.next_hop_interaction as usize] {
                            if !green {
                                car.acceleration = car.acceleration
                                    .min(intelligent_acceleration(car,
                                                                  &Obstacle {
                                                                      position: OrderedFloat(start +
                                                                                             2.0),
                                                                      velocity: 0.0,
                                                                      max_velocity: 0.0,
                                                                  },
                                                                  2.0))
                            }
                        }
                    }
                }

                for car in &mut self.cars {
                    *car.position += dt * car.velocity;
                    car.velocity =
                        (car.velocity + dt * car.acceleration).min(car.max_velocity).max(0.0);
                }

                for &mut (ref mut obstacle, _id) in &mut self.obstacles {
                    *obstacle.position += dt * obstacle.velocity;
                }

                if self.cars.len() > 1 {
                    for i in (0..self.cars.len() - 1).rev() {
                        self.cars[i].position = OrderedFloat((*self.cars[i].position)
                            .min(*self.cars[i + 1].position));
                    }
                }

                loop {
                    let maybe_switch_car = self.cars
                        .iter()
                        .enumerate()
                        .rev()
                        .filter_map(|(i, &car)| {
                            let interaction = self.interactions[car.next_hop_interaction as usize];

                            match interaction.kind {
                                InteractionKind::Overlap { end,
                                                           kind: OverlapKind::Transfer,
                                                           .. } => {
                                    if *car.position > interaction.start &&
                                       *car.position > end - 300.0 {
                                        Some((i,
                                              interaction.partner_lane,
                                              interaction.start,
                                              interaction.partner_start))
                                    } else {
                                        None
                                    }
                                }
                                _ => {
                                    if *car.position > interaction.start {
                                        Some((i,
                                              interaction.partner_lane,
                                              interaction.start,
                                              interaction.partner_start))
                                    } else {
                                        None
                                    }
                                }
                            }
                        })
                        .next();

                    if let Some((idx_to_remove, next_lane, start, partner_start)) =
                        maybe_switch_car {
                        let car = self.cars.remove(idx_to_remove);
                        if self.id() != car.destination.node {
                            next_lane <<
                            AddCar {
                                car: car.offset_by(partner_start - start),
                                from: Some(self.id()),
                            };
                        }
                    } else {
                        break;
                    }
                }

                // ASSUMPTION: only one interaction per Lane/Lane pair
                for interaction in self.interactions.iter() {
                    let mut cars = self.cars.iter();

                    if (current_tick + 1) % TRAFFIC_LOGIC_THROTTLING ==
                       interaction.partner_lane.instance_id as usize % TRAFFIC_LOGIC_THROTTLING {
                        let maybe_obstacles: Option<CVec<_>> =
                            match *interaction {
                                Interaction { partner_lane,
                                              start,
                                              partner_start,
                                              kind: Overlap { end, kind, .. },
                                              .. } => {
                                    Some(match kind {
                                        Parallel => {
                                            cars.skip_while(|car: &&LaneCar| {
                                                    *car.position + 2.0 * car.velocity < start
                                                })
                                                .take_while(|car: &&LaneCar| *car.position < end)
                                                .map(|car| {
                                                    car.as_obstacle
                                                        .offset_by(-start + partner_start)
                                                })
                                                .collect()
                                        }
                                        Transfer =>
                                    cars.skip_while(|car: &&LaneCar| *car.position + 2.0 * car.velocity < start)
                                        .map(|car| car.as_obstacle.offset_by(-start + partner_start))
                                        .chain(self.obstacles.iter().filter_map(|&(obstacle, id)|
                                            if id != partner_lane && *obstacle.position + 2.0 * obstacle.velocity > start {
                                                Some(obstacle.offset_by(-start + partner_start))
                                            } else {None}
                                        ))
                                        .collect(),
                                        Conflicting => {
                                            if cars.any(|car: &LaneCar| {
                                                *car.position + 2.0 * car.velocity > start &&
                                                *car.position - 2.0 < end
                                            }) {
                                                vec![Obstacle {
                                                         position: OrderedFloat(partner_start),
                                                         velocity: 0.0,
                                                         max_velocity: 0.0,
                                                     }]
                                                    .into()
                                            } else {
                                                CVec::new()
                                            }
                                        }
                                    })
                                }
                                Interaction{start, partner_start, kind: Previous, ..} =>
                            Some(cars.map(|car| &car.as_obstacle)
                                .chain(self.obstacles.iter().map(|&(ref obstacle, _id)| obstacle))
                                .find(|car| *car.position >= start - 2.0)
                                .map(|first_car| first_car.offset_by(-start + partner_start))
                                .into_iter().collect()),
                                Interaction { kind: Next { .. }, .. } => {
                                    None
                                    // TODO: for looking backwards for merging lanes?
                                }
                            };

                        if let Some(obstacles) = maybe_obstacles {
                            interaction.partner_lane <<
                            AddObstacles {
                                obstacles: obstacles,
                                from: self.id(),
                            }
                        }
                    }
                }

                Fate::Live
            }
        }
    }
}

impl Recipient<Tick> for TransferLane {
    fn receive(&mut self, msg: &Tick) -> Fate {
        match *msg {
            Tick { dt, current_tick } => {
                self.in_construction += dt * 400.0;

                let do_traffic = current_tick % TRAFFIC_LOGIC_THROTTLING ==
                                 self.id().instance_id as usize % TRAFFIC_LOGIC_THROTTLING;

                if do_traffic {
                    // TODO: optimize using BinaryHeap?
                    self.left_obstacles.sort_by_key(|obstacle| obstacle.position);
                    self.right_obstacles.sort_by_key(|obstacle| obstacle.position);

                    for c in 0..self.cars.len() {
                        let (acceleration, dangerous) = {
                            let car = &self.cars[c];
                            let next_car = self.cars
                                .iter()
                                .find(|other_car| *other_car.position > *car.position)
                                .map(|other_car| &other_car.as_obstacle);

                            let maybe_next_left_obstacle = if car.transfer_position < 0.3 ||
                                                              car.transfer_acceleration < 0.0 {
                                self.left_obstacles
                                    .iter()
                                    .find(|obstacle| *obstacle.position + 5.0 > *car.position)
                            } else {
                                None
                            };

                            let maybe_next_right_obstacle = if car.transfer_position > -0.3 ||
                                                               car.transfer_acceleration > 0.0 {
                                self.right_obstacles
                                    .iter()
                                    .find(|obstacle| *obstacle.position + 5.0 > *car.position)
                            } else {
                                None
                            };

                            let mut dangerous = false;
                            let next_obstacle_acceleration = *next_car.into_iter()
                                .chain(maybe_next_left_obstacle)
                                .chain(maybe_next_right_obstacle)
                                .chain(&[Obstacle::far_ahead()])
                                .filter_map(|obstacle| {
                                    if *obstacle.position < *car.position + 0.1 {
                                        dangerous = true;
                                        None
                                    } else {
                                        Some(OrderedFloat(intelligent_acceleration(car,
                                                                                   obstacle,
                                                                                   1.0)))
                                    }
                                })
                                .min()
                                .unwrap();

                            let transfer_before_end_velocity = (self.length + 1.0 - *car.position) /
                                                               1.5;
                            let transfer_before_end_acceleration = transfer_before_end_velocity -
                                                                   car.velocity;

                            // let dangerous = car.velocity > 5.0 && next_obstacle_acceleration < -7.0;

                            (next_obstacle_acceleration.min(transfer_before_end_acceleration),
                             dangerous)
                        };

                        let car = &mut self.cars[c];
                        car.acceleration = acceleration;

                        if dangerous && !car.cancelling {
                            car.transfer_acceleration = -car.transfer_acceleration;
                            car.cancelling = true;
                        }
                    }
                }

                for car in &mut self.cars {
                    *car.position += dt * car.velocity;
                    car.velocity =
                        (car.velocity + dt * car.acceleration).min(car.max_velocity).max(0.0);
                    car.transfer_position += dt * car.transfer_velocity;
                    car.transfer_velocity += dt * car.transfer_acceleration;
                    if car.transfer_velocity.abs() > car.velocity / 12.0 {
                        car.transfer_velocity = car.velocity / 12.0 *
                                                car.transfer_velocity.signum();
                    }
                }

                for obstacle in self.left_obstacles
                    .iter_mut()
                    .chain(self.right_obstacles.iter_mut()) {
                    *obstacle.position += dt * obstacle.velocity;
                }

                if self.cars.len() > 1 {
                    for i in (0..self.cars.len() - 1).rev() {
                        if self.cars[i].position > self.cars[i + 1].position {
                            self.cars.swap(i, i + 1);
                        }
                    }
                }

                if let (Some((left, left_start)), Some((right, right_start))) =
                    (self.left, self.right) {
                    let mut i = 0;
                    loop {
                        let (should_remove, done) = if let Some(car) = self.cars.get(i) {
                            if car.transfer_position > 1.0 ||
                               (*car.position > self.length && car.transfer_acceleration > 0.0) {
                                right << AddCar{car: car.as_lane_car.offset_by(
                                right_start + self.self_to_interaction_offset(*car.position, false)
                            ), from: Some(self.id())};
                                (true, false)
                            } else if car.transfer_position < -1.0 ||
                                      (*car.position > self.length &&
                                       car.transfer_acceleration <= 0.0) {
                                left << AddCar{car: car.as_lane_car.offset_by(
                                left_start + self.self_to_interaction_offset(*car.position, true)
                            ), from: Some(self.id())};
                                (true, false)
                            } else {
                                i += 1;
                                (false, false)
                            }
                        } else {
                            (false, true)
                        };
                        if done {
                            break;
                        }
                        if should_remove {
                            self.cars.remove(i);
                        }
                    }

                    if (current_tick + 1) % TRAFFIC_LOGIC_THROTTLING ==
                       left.instance_id as usize % TRAFFIC_LOGIC_THROTTLING {
                        let obstacles = self.cars.iter().filter_map(|car|
                        if car.transfer_position < 0.3 || car.transfer_acceleration < 0.0 {
                            Some(car.as_obstacle.offset_by(left_start + self.self_to_interaction_offset(*car.position, true)))
                        } else {None}
                    ).collect();
                        left <<
                        AddObstacles {
                            obstacles: obstacles,
                            from: self.id(),
                        };
                    }

                    if (current_tick + 1) % TRAFFIC_LOGIC_THROTTLING ==
                       right.instance_id as usize % TRAFFIC_LOGIC_THROTTLING {
                        let obstacles = self.cars.iter().filter_map(|car|
                        if car.transfer_position > -0.3 || car.transfer_acceleration > 0.0 {
                            Some(car.as_obstacle.offset_by(right_start + self.self_to_interaction_offset(*car.position, false)))
                        } else {None}
                    ).collect();
                        right <<
                        AddObstacles {
                            obstacles: obstacles,
                            from: self.id(),
                        };
                    }
                }

                Fate::Live
            }
        }
    }
}

impl Recipient<SignalChanged> for Lane {
    fn receive(&mut self, msg: &SignalChanged) -> Fate {
        match *msg {
            SignalChanged { from, green } => {
                if let Some(interaction) =
                    self.interactions.iter_mut().find(|interaction| match **interaction {
                        Interaction { partner_lane, kind: InteractionKind::Next { .. }, .. } => {
                            partner_lane == from
                        }
                        _ => false,
                    }) {
                    interaction.kind = InteractionKind::Next { green: green }
                } else {
                    println!("Lane doesn't know about next lane yet");
                }
                Fate::Live
            }
        }
    }
}

use self::planning::materialized_reality::BuildableRef;

#[derive(Copy, Clone)]
pub struct AdvertiseToTransferAndReport(ID, BuildableRef);

use self::planning::materialized_reality::ReportLaneBuilt;

impl Recipient<AdvertiseToTransferAndReport> for Lane {
    fn receive(&mut self, msg: &AdvertiseToTransferAndReport) -> Fate {
        match *msg {
            AdvertiseToTransferAndReport(report_to, report_as) => {
                Swarm::<Lane>::all() <<
                Connect {
                    other_id: self.id(),
                    other_start: self.path.start(),
                    other_end: self.path.end(),
                    other_length: self.path.length(),
                    reply_needed: true,
                };
                Swarm::<TransferLane>::all() <<
                ConnectTransferToNormal {
                    other_id: self.id(),
                    other_path: self.path.clone(),
                };
                report_to << ReportLaneBuilt(self.id(), report_as);
                self::lane_rendering::on_build(self);
                self::pathfinding::on_build(self);
                Fate::Live
            }
        }
    }
}

impl Recipient<AdvertiseToTransferAndReport> for TransferLane {
    fn receive(&mut self, msg: &AdvertiseToTransferAndReport) -> Fate {
        match *msg {
            AdvertiseToTransferAndReport(report_to, report_as) => {
                Swarm::<Lane>::all() << ConnectToTransfer { other_id: self.id() };
                report_to << ReportLaneBuilt(self.id(), report_as);
                self::lane_rendering::on_build_transfer(self);
                Fate::Live
            }
        }
    }
}

#[derive(Compact, Clone)]
pub struct AdvertiseForOverlaps {
    lanes: CVec<ID>,
}

impl Recipient<AdvertiseForOverlaps> for Lane {
    fn receive(&mut self, msg: &AdvertiseForOverlaps) -> Fate {
        match *msg {
            AdvertiseForOverlaps { ref lanes } => {
                for &lane in lanes.iter() {
                    lane <<
                    ConnectOverlaps {
                        other_id: self.id(),
                        other_path: self.path.clone(),
                        reply_needed: true,
                    };
                }
                Fate::Live
            }
        }
    }
}

const CONNECTION_TOLERANCE: f32 = 0.1;

#[derive(Copy, Clone)]
pub struct Connect {
    other_id: ID,
    other_start: P2,
    other_end: P2,
    other_length: N,
    reply_needed: bool,
}

impl Recipient<Connect> for Lane {
    #[inline(never)]
    fn receive(&mut self, msg: &Connect) -> Fate {
        match *msg {
            Connect { other_id, other_start, other_end, other_length, reply_needed } => {
                if other_id == self.id() {
                    return Fate::Live;
                };

                let mut connected = false;

                if other_start.is_roughly_within(self.path.end(), CONNECTION_TOLERANCE) {
                    connected = true;

                    if !self.interactions.iter().any(|interaction| match *interaction {
                        Interaction { partner_lane, kind: InteractionKind::Next { .. }, .. } => {
                            partner_lane == other_id
                        }
                        _ => false,
                    }) {
                        self.interactions.push(Interaction {
                            partner_lane: other_id,
                            start: self.length,
                            partner_start: 0.0,
                            kind: InteractionKind::Next { green: false },
                        });
                    }

                    pathfinding::on_connect(self);
                }

                if other_end.is_roughly_within(self.path.start(), CONNECTION_TOLERANCE) {
                    connected = true;

                    if !self.interactions.iter().any(|interaction| match *interaction {
                        Interaction { partner_lane,
                                      kind: InteractionKind::Previous { .. },
                                      .. } => partner_lane == other_id,
                        _ => false,
                    }) {
                        self.interactions.push(Interaction {
                            partner_lane: other_id,
                            start: 0.0,
                            partner_start: other_length,
                            kind: InteractionKind::Previous,
                        });
                    }

                    pathfinding::on_connect(self);
                }

                if reply_needed && connected {
                    other_id <<
                    Connect {
                        other_id: self.id(),
                        other_start: self.path.start(),
                        other_end: self.path.end(),
                        other_length: self.path.length(),
                        reply_needed: false,
                    };
                }

                Fate::Live
            }
        }
    }
}

use fnv::FnvHashMap;
use ::std::cell::UnsafeCell;
thread_local! (
    static MEMOIZED_BANDS_OUTLINES: UnsafeCell<FnvHashMap<ID, (Band<CPath>, CPath)>> = UnsafeCell::new(FnvHashMap::default());
);

#[derive(Compact, Clone)]
pub struct ConnectOverlaps {
    other_id: ID,
    other_path: CPath,
    reply_needed: bool,
}

impl Recipient<ConnectOverlaps> for Lane {
    fn receive(&mut self, msg: &ConnectOverlaps) -> Fate {
        match *msg {
            ConnectOverlaps { other_id, ref other_path, reply_needed } => {
                MEMOIZED_BANDS_OUTLINES.with(|memoized_bands_outlines_cell| {
                let memoized_bands_outlines = unsafe{&mut *memoized_bands_outlines_cell.get()};
                let &(ref self_band, ref self_outline) = memoized_bands_outlines.entry(self.id()).or_insert_with(|| {
                    let band = Band::new(self.path.clone(), 4.5);
                    let outline = band.outline();
                    (band, outline)
                }) as &(Band<CPath>, CPath);

                let memoized_bands_outlines = unsafe{&mut *memoized_bands_outlines_cell.get()};
                let &(ref other_band, ref other_outline) = memoized_bands_outlines.entry(other_id).or_insert_with(|| {
                    let band = Band::new(other_path.clone(), 4.5);
                    let outline = band.outline();
                    (band, outline)
                }) as &(Band<CPath>, CPath);
                
                let intersections = (self_outline, other_outline).intersect();
                if intersections.len() >= 2 {
                    if let ::itertools::MinMaxResult::MinMax(
                        (entry_intersection, entry_distance),
                        (exit_intersection, exit_distance)
                    ) = intersections.iter().map(
                        |intersection| (intersection, self_band.outline_distance_to_path_distance(intersection.along_a))
                    ).minmax_by_key(|&(_, distance)| OrderedFloat(distance)) {
                        let other_entry_distance = other_band.outline_distance_to_path_distance(entry_intersection.along_b);
                        let other_exit_distance = other_band.outline_distance_to_path_distance(exit_intersection.along_b);

                        let overlap_kind = if other_path.direction_along(other_entry_distance)
                            .is_roughly_within(self.path.direction_along(entry_distance), 0.1)
                        || other_path.direction_along(other_exit_distance)
                            .is_roughly_within(self.path.direction_along(exit_distance), 0.1) {
                                //::core::geometry::add_debug_path(self.path.subsection(entry_distance, exit_distance).unwrap(), [1.0, 0.5, 0.0], 0.3);
                                OverlapKind::Parallel
                            } else {
                                //::core::geometry::add_debug_path(self.path.subsection(entry_distance, exit_distance).unwrap(), [1.0, 0.0, 0.0], 0.3);
                                OverlapKind::Conflicting
                            };

                        self.interactions.push(Interaction{
                            partner_lane: other_id,
                            start: entry_distance,
                            partner_start: other_entry_distance.min(other_exit_distance),
                            kind: InteractionKind::Overlap{
                                end: exit_distance,
                                partner_end: other_exit_distance.max(other_entry_distance),
                                kind: overlap_kind
                            }
                        });
                    } else {panic!("both entry and exit should exist")}
                }


                if reply_needed {
                    other_id << ConnectOverlaps{
                        other_id: self.id(),
                        other_path: self.path.clone(),
                        reply_needed: false
                    };
                }
                Fate::Live
            })
            }
        }
    }
}

#[derive(Compact, Clone)]
pub struct ConnectToTransfer {
    other_id: ID,
}

impl Recipient<ConnectToTransfer> for Lane {
    fn receive(&mut self, msg: &ConnectToTransfer) -> Fate {
        match *msg {
            ConnectToTransfer { other_id } => {
                other_id <<
                ConnectTransferToNormal {
                    other_id: self.id(),
                    other_path: self.path.clone(),
                };
                Fate::Live
            }
        }
    }
}

#[derive(Compact, Clone)]
pub struct ConnectTransferToNormal {
    other_id: ID,
    other_path: CPath,
}

impl Recipient<ConnectTransferToNormal> for TransferLane {
    #[inline(never)]
    fn receive(&mut self, msg: &ConnectTransferToNormal) -> Fate {
        match *msg {
            ConnectTransferToNormal { other_id, ref other_path } => {
                let projections = (other_path.project(self.path.start()),
                                   other_path.project(self.path.end()));
                if let (Some(self_start_on_other_distance), Some(self_end_on_other_distance)) =
                    projections {
                    if self_start_on_other_distance < self_end_on_other_distance &&
                       self_end_on_other_distance - self_start_on_other_distance > 6.0 {
                        let self_start_on_other = other_path.along(self_start_on_other_distance);
                        let self_end_on_other = other_path.along(self_end_on_other_distance);

                        if self_start_on_other.is_roughly_within(self.path.start(), 3.0) &&
                           self_end_on_other.is_roughly_within(self.path.end(), 3.0) {
                            other_id <<
                            AddTransferLaneInteraction(Interaction {
                                partner_lane: self.id(),
                                start: self_start_on_other_distance,
                                partner_start: 0.0,
                                kind: InteractionKind::Overlap {
                                    end: self_start_on_other_distance + self.length,
                                    partner_end: self.length,
                                    kind: OverlapKind::Transfer,
                                },
                            });

                            let mut distance_covered = 0.0;
                            let distance_map = self.path
                                .segments()
                                .iter()
                                .map(|segment| {
                                    distance_covered += segment.length();
                                    let segment_end_on_other_distance =
                                        other_path.project(segment.end())
                                            .expect("should contain transfer lane segment end");
                                    (distance_covered,
                                     segment_end_on_other_distance - self_start_on_other_distance)
                                })
                                .collect();

                            let other_is_right = (self_start_on_other - self.path.start())
                                .dot(&self.path.start_direction().orthogonal()) >
                                                 0.0;

                            if other_is_right {
                                self.right = Some((other_id, self_start_on_other_distance));
                                self.right_distance_map = distance_map;
                            } else {
                                self.left = Some((other_id, self_start_on_other_distance));
                                self.left_distance_map = distance_map;
                            }
                        }
                    }
                }
                Fate::Live
            }
        }
    }
}

#[derive(Copy, Clone)]
pub struct AddTransferLaneInteraction(Interaction);

impl Recipient<AddTransferLaneInteraction> for Lane {
    fn receive(&mut self, msg: &AddTransferLaneInteraction) -> Fate {
        match *msg {
            AddTransferLaneInteraction(interaction) => {
                if !self.interactions
                    .iter()
                    .any(|existing| existing.partner_lane == interaction.partner_lane) {
                    self.interactions.push(interaction);
                    pathfinding::on_connect(self);
                }
                Fate::Live
            }
        }
    }
}

#[derive(Copy, Clone)]
pub struct Disconnect {
    other_id: ID,
}
#[derive(Copy, Clone)]
pub struct ConfirmDisconnect;

impl Recipient<Disconnect> for Lane {
    fn receive(&mut self, msg: &Disconnect) -> Fate {
        match *msg {
            Disconnect { other_id } => {
                let interaction_indices_to_remove = self.interactions
                    .iter()
                    .enumerate()
                    .filter_map(|(i, interaction)| if interaction.partner_lane == other_id {
                        Some(i)
                    } else {
                        None
                    })
                    .collect::<Vec<_>>();
                // TODO: Cancel trip
                self.cars.retain(|car| {
                    !interaction_indices_to_remove.contains(&(car.next_hop_interaction as usize))
                });
                self.obstacles.retain(|&(_obstacle, from_id)| from_id != other_id);
                for idx in interaction_indices_to_remove.into_iter().rev() {
                    self.interactions.remove(idx);
                }
                pathfinding::on_disconnect(self, other_id);
                other_id << ConfirmDisconnect;
                Fate::Live
            }
        }
    }
}

impl Recipient<Disconnect> for TransferLane {
    fn receive(&mut self, msg: &Disconnect) -> Fate {
        match *msg {
            Disconnect { other_id } => {
                self.left = self.left.and_then(|(left_id, left_start)| if left_id == other_id {
                    None
                } else {
                    Some((left_id, left_start))
                });
                self.right = self.right
                    .and_then(|(right_id, right_start)| if right_id == other_id {
                        None
                    } else {
                        Some((right_id, right_start))
                    });
                other_id << ConfirmDisconnect;
                Fate::Live
            }
        }
    }
}

#[derive(Copy, Clone)]
pub struct Unbuild {
    pub report_to: ID,
}
use self::planning::materialized_reality::ReportLaneUnbuilt;

impl Recipient<Unbuild> for Lane {
    fn receive(&mut self, msg: &Unbuild) -> Fate {
        match *msg {
            Unbuild { report_to } => {
                let mut disconnects_remaining = 0;
                for id in self.interactions
                    .iter()
                    .map(|interaction| interaction.partner_lane)
                    .unique() {
                    id << Disconnect { other_id: self.id() };
                    disconnects_remaining += 1;
                }
                self::lane_rendering::on_unbuild(self);
                MEMOIZED_BANDS_OUTLINES.with(|memoized_bands_outlines_cell| {
                    let memoized_bands_outlines =
                        unsafe { &mut *memoized_bands_outlines_cell.get() };
                    memoized_bands_outlines.remove(&self.id())
                });
                if disconnects_remaining == 0 {
                    report_to << ReportLaneUnbuilt(Some(self.id()));
                    Fate::Die
                } else {
                    self.disconnects_remaining = disconnects_remaining;
                    self.unbuilding_for = Some(report_to);
                    Fate::Live
                }
            }
        }
    }
}

impl Recipient<Unbuild> for TransferLane {
    fn receive(&mut self, msg: &Unbuild) -> Fate {
        match *msg {
            Unbuild { report_to } => {
                if let Some((left_id, _)) = self.left {
                    left_id << Disconnect { other_id: self.id() };
                }
                if let Some((right_id, _)) = self.right {
                    right_id << Disconnect { other_id: self.id() };
                }
                self::lane_rendering::on_unbuild_transfer(self);
                if self.left.is_none() && self.right.is_none() {
                    report_to << ReportLaneUnbuilt(Some(self.id()));
                    Fate::Die
                } else {
                    self.disconnects_remaining =
                        self.left.into_iter().chain(self.right).count() as u8;
                    self.unbuilding_for = Some(report_to);
                    Fate::Live
                }
            }
        }
    }
}

impl Recipient<ConfirmDisconnect> for Lane {
    fn receive(&mut self, _msg: &ConfirmDisconnect) -> Fate {
        self.disconnects_remaining -= 1;
        if self.disconnects_remaining == 0 {
            self.unbuilding_for.expect("should be unbuilding") <<
            ReportLaneUnbuilt(Some(self.id()));
            Fate::Die
        } else {
            Fate::Live
        }
    }
}

impl Recipient<ConfirmDisconnect> for TransferLane {
    fn receive(&mut self, _msg: &ConfirmDisconnect) -> Fate {
        self.disconnects_remaining -= 1;
        if self.disconnects_remaining == 0 {
            self.unbuilding_for.expect("should be unbuilding") <<
            ReportLaneUnbuilt(Some(self.id()));
            Fate::Die
        } else {
            Fate::Live
        }
    }
}

pub fn setup(system: &mut ActorSystem) {
    system.add_individual(Swarm::<Lane>::new());
    system.add_inbox::<CreateWith<Lane, AdvertiseToTransferAndReport>, Swarm<Lane>>();
    system.add_inbox::<AdvertiseForOverlaps, Swarm<Lane>>();
    system.add_inbox::<AddCar, Swarm<Lane>>();
    system.add_inbox::<AddObstacles, Swarm<Lane>>();
    system.add_inbox::<Tick, Swarm<Lane>>();
    system.add_inbox::<SignalChanged, Swarm<Lane>>();
    system.add_inbox::<Connect, Swarm<Lane>>();
    system.add_inbox::<ConnectToTransfer, Swarm<Lane>>();
    system.add_inbox::<ConnectOverlaps, Swarm<Lane>>();
    system.add_inbox::<AddTransferLaneInteraction, Swarm<Lane>>();
    system.add_inbox::<Disconnect, Swarm<Lane>>();
    system.add_inbox::<Unbuild, Swarm<Lane>>();
    system.add_inbox::<ConfirmDisconnect, Swarm<Lane>>();

    system.add_individual(Swarm::<TransferLane>::new());
    system.add_inbox::<CreateWith<TransferLane, AdvertiseToTransferAndReport>, Swarm<TransferLane>>();
    system.add_inbox::<AddCar, Swarm<TransferLane>>();
    system.add_inbox::<AddObstacles, Swarm<TransferLane>>();
    system.add_inbox::<Tick, Swarm<TransferLane>>();
    system.add_inbox::<ConnectTransferToNormal, Swarm<TransferLane>>();
    system.add_inbox::<Disconnect, Swarm<TransferLane>>();
    system.add_inbox::<Unbuild, Swarm<TransferLane>>();
    system.add_inbox::<ConfirmDisconnect, Swarm<TransferLane>>();

    self::pathfinding::setup(system);
}

#[derive(Copy, Clone)]
pub struct Obstacle {
    position: OrderedFloat<f32>,
    velocity: f32,
    max_velocity: f32,
}

impl Obstacle {
    fn far_ahead() -> Obstacle {
        Obstacle {
            position: OrderedFloat(INFINITY),
            velocity: INFINITY,
            max_velocity: INFINITY,
        }
    }
    fn far_behind() -> Obstacle {
        Obstacle {
            position: OrderedFloat(-INFINITY),
            velocity: 0.0,
            max_velocity: 20.0,
        }
    }
    fn offset_by(&self, delta: f32) -> Obstacle {
        Obstacle { position: OrderedFloat(*self.position + delta), ..*self }
    }
}

#[derive(Copy, Clone)]
pub struct LaneCar {
    trip: ID,
    as_obstacle: Obstacle,
    acceleration: f32,
    destination: pathfinding::Destination,
    next_hop_interaction: u8,
}

impl LaneCar {
    fn offset_by(&self, delta: f32) -> LaneCar {
        LaneCar { as_obstacle: self.as_obstacle.offset_by(delta), ..*self }
    }
}

impl Deref for LaneCar {
    type Target = Obstacle;

    fn deref(&self) -> &Obstacle {
        &self.as_obstacle
    }
}

impl DerefMut for LaneCar {
    fn deref_mut(&mut self) -> &mut Obstacle {
        &mut self.as_obstacle
    }
}

#[derive(Copy, Clone)]
struct TransferringLaneCar {
    as_lane_car: LaneCar,
    transfer_position: f32,
    transfer_velocity: f32,
    transfer_acceleration: f32,
    cancelling: bool,
}

impl Deref for TransferringLaneCar {
    type Target = LaneCar;

    fn deref(&self) -> &LaneCar {
        &self.as_lane_car
    }
}

impl DerefMut for TransferringLaneCar {
    fn deref_mut(&mut self) -> &mut LaneCar {
        &mut self.as_lane_car
    }
}

#[derive(Copy, Clone, Debug)]
struct Interaction {
    partner_lane: ID,
    start: f32,
    partner_start: f32,
    kind: InteractionKind,
}

#[derive(Copy, Clone, Debug)]
enum InteractionKind {
    Overlap {
        end: f32,
        partner_end: f32,
        kind: OverlapKind,
    },
    Next { green: bool },
    Previous,
}
use self::InteractionKind::{Overlap, Next, Previous};

#[derive(Copy, Clone, Debug)]
enum OverlapKind {
    Parallel,
    Transfer,
    Conflicting,
}
use self::OverlapKind::{Parallel, Transfer, Conflicting};<|MERGE_RESOLUTION|>--- conflicted
+++ resolved
@@ -3,11 +3,10 @@
 pub mod planning;
 pub mod pathfinding;
 mod intelligent_acceleration;
-use self::intelligent_acceleration::intelligent_acceleration;
-use core::geometry::CPath;
+use self::intelligent_acceleration::{intelligent_acceleration};
+use core::geometry::{CPath};
 use kay::{ID, Actor, CVec, Swarm, CreateWith, Recipient, ActorSystem, Fate};
-use descartes::{N, P2, FiniteCurve, RoughlyComparable, Band, Intersect, Curve, Dot,
-                WithUniqueOrthogonal, Path};
+use descartes::{N, P2, FiniteCurve, RoughlyComparable, Band, Intersect, Curve, Dot, WithUniqueOrthogonal, Path};
 use ordered_float::OrderedFloat;
 use itertools::Itertools;
 use ::std::f32::INFINITY;
@@ -31,7 +30,7 @@
     hovered: bool,
     unbuilding_for: Option<ID>,
     disconnects_remaining: u8,
-    last_spawn_position: N,
+    last_spawn_position: N
 }
 
 impl Lane {
@@ -39,7 +38,7 @@
         Lane {
             _id: None,
             length: path.length(),
-            last_spawn_position: path.length() / 2.0,
+            last_spawn_position: path.length()/2.0,
             path: path,
             interactions: CVec::new(),
             obstacles: CVec::new(),
@@ -53,7 +52,7 @@
             pathfinding_info: pathfinding::PathfindingInfo::default(),
             hovered: false,
             unbuilding_for: None,
-            disconnects_remaining: 0,
+            disconnects_remaining: 0
         }
     }
 }
@@ -72,18 +71,13 @@
     cars: CVec<TransferringLaneCar>,
     in_construction: f32,
     unbuilding_for: Option<ID>,
-    disconnects_remaining: u8,
+    disconnects_remaining: u8
 }
 
 impl TransferLane {
     fn new(path: CPath) -> TransferLane {
-<<<<<<< HEAD
-        TransferLane {
-            _id: ID::invalid(),
-=======
         TransferLane{
             _id: None,
->>>>>>> 5351d3e2
             length: path.length(),
             path: path,
             left: None,
@@ -95,7 +89,7 @@
             cars: CVec::new(),
             in_construction: 0.0,
             unbuilding_for: None,
-            disconnects_remaining: 0,
+            disconnects_remaining: 0
         }
     }
 
@@ -108,31 +102,22 @@
     }
 
     fn interaction_to_self_offset(&self, distance_on_interaction: N, came_from_left: bool) -> N {
-        let map = if came_from_left {
-            &self.left_distance_map
-        } else {
-            &self.right_distance_map
-        };
+        let map = if came_from_left {&self.left_distance_map} else {&self.right_distance_map};
         #[allow(needless_range_loop)]
         for i in 0..map.len() {
             let (next_self, next_other) = map[i];
             let &(prev_self, prev_other) = map.get(i - 1).unwrap_or(&(0.0, 0.0));
             if prev_other <= distance_on_interaction && next_other >= distance_on_interaction {
-                let amount_of_segment = (distance_on_interaction - prev_other) /
-                                        (next_other - prev_other);
+                let amount_of_segment = (distance_on_interaction - prev_other) / (next_other - prev_other);
                 let distance_on_self = prev_self + amount_of_segment * (next_self - prev_self);
-                return distance_on_self - distance_on_interaction;
-            }
+                return distance_on_self - distance_on_interaction
+            } 
         }
         map.last().unwrap().0 - map.last().unwrap().1
     }
 
     fn self_to_interaction_offset(&self, distance_on_self: N, going_to_left: bool) -> N {
-        let map = if going_to_left {
-            &self.left_distance_map
-        } else {
-            &self.right_distance_map
-        };
+        let map = if going_to_left {&self.left_distance_map} else {&self.right_distance_map};
         #[allow(needless_range_loop)]
         for i in 0..map.len() {
             let (next_self, next_other) = map[i];
@@ -140,7 +125,7 @@
             if prev_self <= distance_on_self && next_self >= distance_on_self {
                 let amount_of_segment = (distance_on_self - prev_self) / (next_self - prev_self);
                 let distance_on_other = prev_other + amount_of_segment * (next_other - prev_other);
-                return distance_on_other - distance_on_self;
+                return distance_on_other - distance_on_self
             }
         }
         map.last().unwrap().1 - map.last().unwrap().0
@@ -148,349 +133,239 @@
 }
 
 #[derive(Copy, Clone)]
-struct AddCar {
-    car: LaneCar,
-    from: Option<ID>,
-}
+struct AddCar{car: LaneCar, from: Option<ID>}
 
 #[derive(Compact, Clone)]
-struct AddObstacles {
-    obstacles: CVec<Obstacle>,
+struct AddObstacles{obstacles: CVec<Obstacle>, from: ID}
+
+use self::pathfinding::RoutingInfo;
+
+impl Recipient<AddCar> for Lane {
+    fn receive(&mut self, msg: &AddCar) -> Fate {match *msg{
+        AddCar{car, ..} => {
+            // TODO: horrible hack to encode it like this
+            let car_forcibly_spawned = *car.as_obstacle.position < 0.0;
+
+            let maybe_next_hop_interaction = self.pathfinding_info.routes.get(car.destination)
+            .or(self.pathfinding_info.routes.get(car.destination.landmark_destination()))
+            .or_else(|| {
+                println!("NO ROUTE!");
+                if car_forcibly_spawned || self.pathfinding_info.routes.is_empty() {
+                    None
+                } else {
+                    // pseudorandom, lol
+                    self.pathfinding_info.routes.values().nth((car.velocity * 10000.0) as usize % self.pathfinding_info.routes.len())
+                }
+            }).map(|&RoutingInfo{outgoing_idx, ..}| {
+                outgoing_idx as usize
+            });
+
+            let spawn_possible = if car_forcibly_spawned {if self.last_spawn_position > 2.0 {Some(true)} else {None}} else {Some(true)};
+
+            if let (Some(next_hop_interaction), Some(_)) = (maybe_next_hop_interaction, spawn_possible) {
+                let routed_car = LaneCar{
+                    next_hop_interaction: next_hop_interaction as u8,
+                    as_obstacle: if car_forcibly_spawned {
+                        self.last_spawn_position -= 6.0;
+                        car.as_obstacle.offset_by(-*car.as_obstacle.position).offset_by(self.last_spawn_position + 6.0)
+                    } else {car.as_obstacle},
+                    .. car
+                };
+
+                // TODO: optimize using BinaryHeap?
+                let maybe_next_car_position = self.cars.iter().position(|other_car| other_car.as_obstacle.position > car.as_obstacle.position);
+                match maybe_next_car_position {
+                    Some(next_car_position) => self.cars.insert(next_car_position, routed_car),
+                    None => self.cars.push(routed_car)
+                }
+            } else {
+                // TODO: cancel trip
+            }
+
+            Fate::Live
+        }
+    }}
+}
+
+impl Recipient<AddCar> for TransferLane {
+    fn receive(&mut self, msg: &AddCar) -> Fate {match *msg{
+        AddCar{car, from: Some(from)} => {
+            let from_left = from == self.left.expect("should have a left lane").0;
+            let side_multiplier = if from_left {-1.0} else {1.0};
+            let offset = self.interaction_to_self_offset(*car.position, from_left);
+            self.cars.push(TransferringLaneCar{
+                as_lane_car: car.offset_by(offset),
+                transfer_position: 1.0 * side_multiplier,
+                transfer_velocity: 0.0,
+                transfer_acceleration: 0.3 * -side_multiplier,
+                cancelling: false
+            });
+            // TODO: optimize using BinaryHeap?
+            self.cars.sort_by_key(|car| car.as_obstacle.position);
+            Fate::Live
+        },
+        AddCar{from: None, ..} => panic!("car has to come from somewhere on a transfer lane"),
+    }}
+}
+
+impl Recipient<AddObstacles> for Lane {
+    fn receive(&mut self, msg: &AddObstacles) -> Fate {match *msg{
+        AddObstacles{ref obstacles, from} => {
+            self.obstacles.retain(|&(_, received_from)| received_from != from);
+            self.obstacles.extend(obstacles.iter().map(|obstacle| (*obstacle, from)));
+            Fate::Live
+        }
+    }}
+}
+
+impl Recipient<AddObstacles> for TransferLane {
+    fn receive(&mut self, msg: &AddObstacles) -> Fate {match *msg{
+        AddObstacles{ref obstacles, from} => {
+            if let (Some((left_id, _)), Some(_)) = (self.left, self.right) {
+                if left_id == from {
+                    self.left_obstacles = obstacles.iter().map(|obstacle|
+                        obstacle.offset_by(self.interaction_to_self_offset(*obstacle.position, true))
+                    ).collect();
+                } else {
+                    self.right_obstacles = obstacles.iter().map(|obstacle|
+                        obstacle.offset_by(self.interaction_to_self_offset(*obstacle.position, false))
+                    ).collect();
+                };
+            } else {
+                println!("transfer lane not connected for obstacles yet");
+            }
+            Fate::Live
+        }
+    }}
+}
+
+use core::simulation::Tick;
+
+const TRAFFIC_LOGIC_THROTTLING : usize = 30;
+const PATHFINDING_THROTTLING : usize = 10;
+
+#[derive(Copy, Clone)]
+pub struct SignalChanged{
     from: ID,
-}
-
-use self::pathfinding::RoutingInfo;
-
-impl Recipient<AddCar> for Lane {
-    fn receive(&mut self, msg: &AddCar) -> Fate {
-        match *msg {
-            AddCar { car, .. } => {
-                // TODO: horrible hack to encode it like this
-                let car_forcibly_spawned = *car.as_obstacle.position < 0.0;
-
-                let maybe_next_hop_interaction = self.pathfinding_info
-                    .routes
-                    .get(car.destination)
-                    .or(self.pathfinding_info.routes.get(car.destination.landmark_destination()))
-                    .or_else(|| {
-                        println!("NO ROUTE!");
-                        if car_forcibly_spawned || self.pathfinding_info.routes.is_empty() {
-                            None
-                        } else {
-                            // pseudorandom, lol
-                            self.pathfinding_info
-                                .routes
-                                .values()
-                                .nth((car.velocity * 10000.0) as usize %
-                                     self.pathfinding_info.routes.len())
+    green: bool
+}
+
+impl Recipient<Tick> for Lane {
+    fn receive(&mut self, msg: &Tick) -> Fate {match *msg{
+        Tick{dt, current_tick} => {
+            self.in_construction += dt * 400.0;
+
+            let do_traffic = current_tick % TRAFFIC_LOGIC_THROTTLING == self.id().instance_id as usize % TRAFFIC_LOGIC_THROTTLING;
+
+            let old_green = self.green;
+            self.yellow_to_red = if self.timings.is_empty() {true} else {!self.timings[((current_tick + 100) / 25) % self.timings.len()]};
+            self.yellow_to_green = if self.timings.is_empty() {true} else {self.timings[((current_tick + 100) / 25) % self.timings.len()]};
+            self.green = if self.timings.is_empty() {true} else {self.timings[(current_tick / 25) % self.timings.len()]};
+
+            //                            TODO: this is just a hacky way to update new lanes about existing lane's green
+            if old_green != self.green || do_traffic {
+                for interaction in &self.interactions {
+                    if let Interaction{kind: InteractionKind::Previous{..}, partner_lane, ..} = *interaction {
+                        partner_lane << SignalChanged{from: self.id(), green: self.green}
+                    }
+                }
+            }
+
+            if current_tick % PATHFINDING_THROTTLING == self.id().instance_id as usize % PATHFINDING_THROTTLING {
+                self::pathfinding::tick(self);
+            }
+
+            if do_traffic {
+                // TODO: optimize using BinaryHeap?
+                self.obstacles.sort_by_key(|&(ref obstacle, _id)| obstacle.position);
+
+                let mut obstacles = self.obstacles.iter().map(|&(ref obstacle, _id)| obstacle);
+                let mut maybe_next_obstacle = obstacles.next();
+
+                for c in 0..self.cars.len() {
+                    let next_obstacle = self.cars.get(c + 1).map_or(Obstacle::far_ahead(), |car| car.as_obstacle);
+                    let car = &mut self.cars[c];
+                    let next_car_acceleration = intelligent_acceleration(car, &next_obstacle, 2.0);
+                    
+                    maybe_next_obstacle = maybe_next_obstacle.and_then(|obstacle| {
+                        let mut following_obstacle = Some(obstacle);
+                        while following_obstacle.is_some() && *following_obstacle.unwrap().position < *car.position + 0.1 {
+                            following_obstacle = obstacles.next();
                         }
-                    })
-                    .map(|&RoutingInfo { outgoing_idx, .. }| outgoing_idx as usize);
-
-                let spawn_possible = if car_forcibly_spawned {
-                    if self.last_spawn_position > 2.0 {
-                        Some(true)
-                    } else {
-                        None
+                        following_obstacle
+                    });
+                    
+                    let next_obstacle_acceleration = if let Some(next_obstacle) = maybe_next_obstacle {
+                        intelligent_acceleration(car, next_obstacle, 4.0)
+                    } else {INFINITY};
+
+                    car.acceleration = next_car_acceleration.min(next_obstacle_acceleration);
+
+                    if let Interaction{start, kind: InteractionKind::Next{green}, ..} = self.interactions[car.next_hop_interaction as usize] {
+                        if !green {
+                            car.acceleration = car.acceleration.min(
+                                intelligent_acceleration(car, &Obstacle{
+                                    position: OrderedFloat(start + 2.0), velocity: 0.0, max_velocity: 0.0
+                                }, 2.0)
+                            )
+                        }
+                    }
+                }
+            }
+
+            for car in &mut self.cars {
+                *car.position += dt * car.velocity;
+                car.velocity = (car.velocity + dt * car.acceleration).min(car.max_velocity).max(0.0);
+            }
+
+            for &mut (ref mut obstacle, _id) in &mut self.obstacles {
+                *obstacle.position += dt * obstacle.velocity;
+            }
+
+            if self.cars.len() > 1 {
+                for i in (0..self.cars.len() - 1).rev() {
+                    self.cars[i].position = OrderedFloat((*self.cars[i].position).min(*self.cars[i + 1].position));
+                }
+            }
+
+            loop {
+                let maybe_switch_car = self.cars.iter().enumerate().rev().filter_map(|(i, &car)| {
+                    let interaction = self.interactions[car.next_hop_interaction as usize];
+
+                    match interaction.kind {
+                        InteractionKind::Overlap{end, kind: OverlapKind::Transfer, ..} => if *car.position > interaction.start && *car.position > end - 300.0 {
+                            Some((i, interaction.partner_lane, interaction.start, interaction.partner_start))
+                        }else {None},
+                        _ => if *car.position > interaction.start {
+                            Some((i, interaction.partner_lane, interaction.start, interaction.partner_start))
+                        } else {None}
+                    }
+                }).next();
+
+                if let Some((idx_to_remove, next_lane, start, partner_start)) = maybe_switch_car {
+                    let car = self.cars.remove(idx_to_remove);
+                    if self.id() != car.destination.node {
+                        next_lane << AddCar{car: car.offset_by(partner_start - start), from: Some(self.id())};
                     }
                 } else {
-                    Some(true)
-                };
-
-                if let (Some(next_hop_interaction), Some(_)) =
-                    (maybe_next_hop_interaction, spawn_possible) {
-                    let routed_car = LaneCar {
-                        next_hop_interaction: next_hop_interaction as u8,
-                        as_obstacle: if car_forcibly_spawned {
-                            self.last_spawn_position -= 6.0;
-                            car.as_obstacle
-                                .offset_by(-*car.as_obstacle.position)
-                                .offset_by(self.last_spawn_position + 6.0)
-                        } else {
-                            car.as_obstacle
-                        },
-                        ..car
-                    };
-
-                    // TODO: optimize using BinaryHeap?
-                    let maybe_next_car_position = self.cars.iter().position(|other_car| {
-                        other_car.as_obstacle.position > car.as_obstacle.position
-                    });
-                    match maybe_next_car_position {
-                        Some(next_car_position) => self.cars.insert(next_car_position, routed_car),
-                        None => self.cars.push(routed_car),
-                    }
-                } else {
-                    // TODO: cancel trip
-                }
-
-                Fate::Live
-            }
-        }
-    }
-}
-
-impl Recipient<AddCar> for TransferLane {
-    fn receive(&mut self, msg: &AddCar) -> Fate {
-        match *msg {
-            AddCar { car, from: Some(from) } => {
-                let from_left = from == self.left.expect("should have a left lane").0;
-                let side_multiplier = if from_left { -1.0 } else { 1.0 };
-                let offset = self.interaction_to_self_offset(*car.position, from_left);
-                self.cars.push(TransferringLaneCar {
-                    as_lane_car: car.offset_by(offset),
-                    transfer_position: 1.0 * side_multiplier,
-                    transfer_velocity: 0.0,
-                    transfer_acceleration: 0.3 * -side_multiplier,
-                    cancelling: false,
-                });
-                // TODO: optimize using BinaryHeap?
-                self.cars.sort_by_key(|car| car.as_obstacle.position);
-                Fate::Live
-            }
-            AddCar { from: None, .. } => {
-                panic!("car has to come from somewhere on a transfer lane")
-            }
-        }
-    }
-}
-
-impl Recipient<AddObstacles> for Lane {
-    fn receive(&mut self, msg: &AddObstacles) -> Fate {
-        match *msg {
-            AddObstacles { ref obstacles, from } => {
-                self.obstacles.retain(|&(_, received_from)| received_from != from);
-                self.obstacles.extend(obstacles.iter().map(|obstacle| (*obstacle, from)));
-                Fate::Live
-            }
-        }
-    }
-}
-
-impl Recipient<AddObstacles> for TransferLane {
-    fn receive(&mut self, msg: &AddObstacles) -> Fate {
-        match *msg {
-            AddObstacles { ref obstacles, from } => {
-                if let (Some((left_id, _)), Some(_)) = (self.left, self.right) {
-                    if left_id == from {
-                        self.left_obstacles = obstacles.iter().map(|obstacle|
-                        obstacle.offset_by(self.interaction_to_self_offset(*obstacle.position, true))
-                    ).collect();
-                    } else {
-                        self.right_obstacles = obstacles.iter().map(|obstacle|
-                        obstacle.offset_by(self.interaction_to_self_offset(*obstacle.position, false))
-                    ).collect();
-                    };
-                } else {
-                    println!("transfer lane not connected for obstacles yet");
-                }
-                Fate::Live
-            }
-        }
-    }
-}
-
-use core::simulation::Tick;
-
-const TRAFFIC_LOGIC_THROTTLING: usize = 30;
-const PATHFINDING_THROTTLING: usize = 10;
-
-#[derive(Copy, Clone)]
-pub struct SignalChanged {
-    from: ID,
-    green: bool,
-}
-
-impl Recipient<Tick> for Lane {
-    fn receive(&mut self, msg: &Tick) -> Fate {
-        match *msg {
-            Tick { dt, current_tick } => {
-                self.in_construction += dt * 400.0;
-
-                let do_traffic = current_tick % TRAFFIC_LOGIC_THROTTLING ==
-                                 self.id().instance_id as usize % TRAFFIC_LOGIC_THROTTLING;
-
-                let old_green = self.green;
-                self.yellow_to_red = if self.timings.is_empty() {
-                    true
-                } else {
-                    !self.timings[((current_tick + 100) / 25) % self.timings.len()]
-                };
-                self.yellow_to_green = if self.timings.is_empty() {
-                    true
-                } else {
-                    self.timings[((current_tick + 100) / 25) % self.timings.len()]
-                };
-                self.green = if self.timings.is_empty() {
-                    true
-                } else {
-                    self.timings[(current_tick / 25) % self.timings.len()]
-                };
-
-                //                            TODO: this is just a hacky way to update new lanes about existing lane's green
-                if old_green != self.green || do_traffic {
-                    for interaction in &self.interactions {
-                        if let Interaction { kind: InteractionKind::Previous { .. },
-                                             partner_lane,
-                                             .. } = *interaction {
-                            partner_lane <<
-                            SignalChanged {
-                                from: self.id(),
-                                green: self.green,
-                            }
-                        }
-                    }
-                }
-
-                if current_tick % PATHFINDING_THROTTLING ==
-                   self.id().instance_id as usize % PATHFINDING_THROTTLING {
-                    self::pathfinding::tick(self);
-                }
-
-                if do_traffic {
-                    // TODO: optimize using BinaryHeap?
-                    self.obstacles.sort_by_key(|&(ref obstacle, _id)| obstacle.position);
-
-                    let mut obstacles = self.obstacles.iter().map(|&(ref obstacle, _id)| obstacle);
-                    let mut maybe_next_obstacle = obstacles.next();
-
-                    for c in 0..self.cars.len() {
-                        let next_obstacle = self.cars
-                            .get(c + 1)
-                            .map_or(Obstacle::far_ahead(), |car| car.as_obstacle);
-                        let car = &mut self.cars[c];
-                        let next_car_acceleration =
-                            intelligent_acceleration(car, &next_obstacle, 2.0);
-
-                        maybe_next_obstacle = maybe_next_obstacle.and_then(|obstacle| {
-                            let mut following_obstacle = Some(obstacle);
-                            while following_obstacle.is_some() &&
-                                  *following_obstacle.unwrap().position < *car.position + 0.1 {
-                                following_obstacle = obstacles.next();
-                            }
-                            following_obstacle
-                        });
-
-                        let next_obstacle_acceleration = if let Some(next_obstacle) =
-                            maybe_next_obstacle {
-                            intelligent_acceleration(car, next_obstacle, 4.0)
-                        } else {
-                            INFINITY
-                        };
-
-                        car.acceleration = next_car_acceleration.min(next_obstacle_acceleration);
-
-                        if let Interaction { start, kind: InteractionKind::Next { green }, .. } =
-                            self.interactions[car.next_hop_interaction as usize] {
-                            if !green {
-                                car.acceleration = car.acceleration
-                                    .min(intelligent_acceleration(car,
-                                                                  &Obstacle {
-                                                                      position: OrderedFloat(start +
-                                                                                             2.0),
-                                                                      velocity: 0.0,
-                                                                      max_velocity: 0.0,
-                                                                  },
-                                                                  2.0))
-                            }
-                        }
-                    }
-                }
-
-                for car in &mut self.cars {
-                    *car.position += dt * car.velocity;
-                    car.velocity =
-                        (car.velocity + dt * car.acceleration).min(car.max_velocity).max(0.0);
-                }
-
-                for &mut (ref mut obstacle, _id) in &mut self.obstacles {
-                    *obstacle.position += dt * obstacle.velocity;
-                }
-
-                if self.cars.len() > 1 {
-                    for i in (0..self.cars.len() - 1).rev() {
-                        self.cars[i].position = OrderedFloat((*self.cars[i].position)
-                            .min(*self.cars[i + 1].position));
-                    }
-                }
-
-                loop {
-                    let maybe_switch_car = self.cars
-                        .iter()
-                        .enumerate()
-                        .rev()
-                        .filter_map(|(i, &car)| {
-                            let interaction = self.interactions[car.next_hop_interaction as usize];
-
-                            match interaction.kind {
-                                InteractionKind::Overlap { end,
-                                                           kind: OverlapKind::Transfer,
-                                                           .. } => {
-                                    if *car.position > interaction.start &&
-                                       *car.position > end - 300.0 {
-                                        Some((i,
-                                              interaction.partner_lane,
-                                              interaction.start,
-                                              interaction.partner_start))
-                                    } else {
-                                        None
-                                    }
-                                }
-                                _ => {
-                                    if *car.position > interaction.start {
-                                        Some((i,
-                                              interaction.partner_lane,
-                                              interaction.start,
-                                              interaction.partner_start))
-                                    } else {
-                                        None
-                                    }
-                                }
-                            }
-                        })
-                        .next();
-
-                    if let Some((idx_to_remove, next_lane, start, partner_start)) =
-                        maybe_switch_car {
-                        let car = self.cars.remove(idx_to_remove);
-                        if self.id() != car.destination.node {
-                            next_lane <<
-                            AddCar {
-                                car: car.offset_by(partner_start - start),
-                                from: Some(self.id()),
-                            };
-                        }
-                    } else {
-                        break;
-                    }
-                }
-
-                // ASSUMPTION: only one interaction per Lane/Lane pair
-                for interaction in self.interactions.iter() {
-                    let mut cars = self.cars.iter();
-
-                    if (current_tick + 1) % TRAFFIC_LOGIC_THROTTLING ==
-                       interaction.partner_lane.instance_id as usize % TRAFFIC_LOGIC_THROTTLING {
-                        let maybe_obstacles: Option<CVec<_>> =
-                            match *interaction {
-                                Interaction { partner_lane,
-                                              start,
-                                              partner_start,
-                                              kind: Overlap { end, kind, .. },
-                                              .. } => {
-                                    Some(match kind {
-                                        Parallel => {
-                                            cars.skip_while(|car: &&LaneCar| {
-                                                    *car.position + 2.0 * car.velocity < start
-                                                })
-                                                .take_while(|car: &&LaneCar| *car.position < end)
-                                                .map(|car| {
-                                                    car.as_obstacle
-                                                        .offset_by(-start + partner_start)
-                                                })
-                                                .collect()
-                                        }
-                                        Transfer =>
+                    break;
+                }
+            }
+
+            // ASSUMPTION: only one interaction per Lane/Lane pair
+            for interaction in self.interactions.iter() {
+                let mut cars = self.cars.iter();
+                
+                if (current_tick + 1) % TRAFFIC_LOGIC_THROTTLING == interaction.partner_lane.instance_id as usize % TRAFFIC_LOGIC_THROTTLING {
+                    let maybe_obstacles : Option<CVec<_>> = match *interaction {
+                        Interaction{partner_lane, start, partner_start, kind: Overlap{end, kind, ..}, ..} =>
+                            Some(match kind {
+                                Parallel =>
+                                    cars.skip_while(|car: &&LaneCar| *car.position + 2.0 * car.velocity < start)
+                                        .take_while(|car: &&LaneCar| *car.position < end)
+                                        .map(|car| car.as_obstacle.offset_by(-start + partner_start))
+                                        .collect(),
+                                Transfer =>
                                     cars.skip_while(|car: &&LaneCar| *car.position + 2.0 * car.velocity < start)
                                         .map(|car| car.as_obstacle.offset_by(-start + partner_start))
                                         .chain(self.obstacles.iter().filter_map(|&(obstacle, id)|
@@ -499,243 +374,179 @@
                                             } else {None}
                                         ))
                                         .collect(),
-                                        Conflicting => {
-                                            if cars.any(|car: &LaneCar| {
-                                                *car.position + 2.0 * car.velocity > start &&
-                                                *car.position - 2.0 < end
-                                            }) {
-                                                vec![Obstacle {
-                                                         position: OrderedFloat(partner_start),
-                                                         velocity: 0.0,
-                                                         max_velocity: 0.0,
-                                                     }]
-                                                    .into()
-                                            } else {
-                                                CVec::new()
-                                            }
-                                        }
-                                    })
-                                }
-                                Interaction{start, partner_start, kind: Previous, ..} =>
+                                Conflicting =>
+                                    if cars.any(|car: &LaneCar|
+                                        *car.position + 2.0 * car.velocity > start && *car.position - 2.0 < end
+                                    ) {
+                                        vec![Obstacle{position: OrderedFloat(partner_start), velocity: 0.0, max_velocity: 0.0}].into()
+                                    } else {
+                                        CVec::new()
+                                    }
+                            }),
+                        Interaction{start, partner_start, kind: Previous, ..} =>
                             Some(cars.map(|car| &car.as_obstacle)
                                 .chain(self.obstacles.iter().map(|&(ref obstacle, _id)| obstacle))
                                 .find(|car| *car.position >= start - 2.0)
                                 .map(|first_car| first_car.offset_by(-start + partner_start))
                                 .into_iter().collect()),
-                                Interaction { kind: Next { .. }, .. } => {
+                        Interaction{kind: Next{..}, ..} => {
+                            None
+                            //TODO: for looking backwards for merging lanes?
+                        }
+                    };
+
+                    if let Some(obstacles) = maybe_obstacles {
+                        interaction.partner_lane << AddObstacles{obstacles: obstacles, from: self.id()}
+                    }
+                }
+            }
+
+            Fate::Live
+        }
+    }}
+}
+
+impl Recipient<Tick> for TransferLane {
+    fn receive(&mut self, msg: &Tick) -> Fate {match *msg{
+        Tick{dt, current_tick} => {
+            self.in_construction += dt * 400.0;
+
+            let do_traffic = current_tick % TRAFFIC_LOGIC_THROTTLING == self.id().instance_id as usize % TRAFFIC_LOGIC_THROTTLING;
+
+            if do_traffic {
+                // TODO: optimize using BinaryHeap?
+                self.left_obstacles.sort_by_key(|obstacle| obstacle.position);
+                self.right_obstacles.sort_by_key(|obstacle| obstacle.position);
+
+                for c in 0..self.cars.len() {
+                    let (acceleration, dangerous) = {
+                        let car = &self.cars[c];
+                        let next_car = self.cars.iter().find(|other_car|
+                            *other_car.position > *car.position
+                        ).map(|other_car| &other_car.as_obstacle);
+
+                        let maybe_next_left_obstacle = if car.transfer_position < 0.3 || car.transfer_acceleration < 0.0 {
+                            self.left_obstacles.iter().find(|obstacle| *obstacle.position + 5.0 > *car.position)
+                        } else {None};
+
+                        let maybe_next_right_obstacle = if car.transfer_position > -0.3 || car.transfer_acceleration > 0.0 {
+                            self.right_obstacles.iter().find(|obstacle| *obstacle.position + 5.0 > *car.position)
+                        } else {None};
+
+                        let mut dangerous = false;
+                        let next_obstacle_acceleration = *next_car.into_iter().chain(maybe_next_left_obstacle)
+                            .chain(maybe_next_right_obstacle).chain(&[Obstacle::far_ahead()]).filter_map(|obstacle| {
+                                if *obstacle.position < *car.position + 0.1 {
+                                    dangerous = true;
                                     None
-                                    // TODO: for looking backwards for merging lanes?
-                                }
-                            };
-
-                        if let Some(obstacles) = maybe_obstacles {
-                            interaction.partner_lane <<
-                            AddObstacles {
-                                obstacles: obstacles,
-                                from: self.id(),
-                            }
-                        }
+                                } else {Some(OrderedFloat(intelligent_acceleration(car, obstacle, 1.0)))}
+                            }).min().unwrap();
+
+                        let transfer_before_end_velocity = (self.length + 1.0 - *car.position) / 1.5;
+                        let transfer_before_end_acceleration = transfer_before_end_velocity - car.velocity;
+
+                        //let dangerous = car.velocity > 5.0 && next_obstacle_acceleration < -7.0;
+
+                        (next_obstacle_acceleration.min(transfer_before_end_acceleration), dangerous)
+                    };
+
+                    let car = &mut self.cars[c];
+                    car.acceleration = acceleration;
+
+                    if dangerous && !car.cancelling {
+                        car.transfer_acceleration = -car.transfer_acceleration;
+                        car.cancelling = true;
                     }
                 }
-
-                Fate::Live
-            }
-        }
-    }
-}
-
-impl Recipient<Tick> for TransferLane {
-    fn receive(&mut self, msg: &Tick) -> Fate {
-        match *msg {
-            Tick { dt, current_tick } => {
-                self.in_construction += dt * 400.0;
-
-                let do_traffic = current_tick % TRAFFIC_LOGIC_THROTTLING ==
-                                 self.id().instance_id as usize % TRAFFIC_LOGIC_THROTTLING;
-
-                if do_traffic {
-                    // TODO: optimize using BinaryHeap?
-                    self.left_obstacles.sort_by_key(|obstacle| obstacle.position);
-                    self.right_obstacles.sort_by_key(|obstacle| obstacle.position);
-
-                    for c in 0..self.cars.len() {
-                        let (acceleration, dangerous) = {
-                            let car = &self.cars[c];
-                            let next_car = self.cars
-                                .iter()
-                                .find(|other_car| *other_car.position > *car.position)
-                                .map(|other_car| &other_car.as_obstacle);
-
-                            let maybe_next_left_obstacle = if car.transfer_position < 0.3 ||
-                                                              car.transfer_acceleration < 0.0 {
-                                self.left_obstacles
-                                    .iter()
-                                    .find(|obstacle| *obstacle.position + 5.0 > *car.position)
-                            } else {
-                                None
-                            };
-
-                            let maybe_next_right_obstacle = if car.transfer_position > -0.3 ||
-                                                               car.transfer_acceleration > 0.0 {
-                                self.right_obstacles
-                                    .iter()
-                                    .find(|obstacle| *obstacle.position + 5.0 > *car.position)
-                            } else {
-                                None
-                            };
-
-                            let mut dangerous = false;
-                            let next_obstacle_acceleration = *next_car.into_iter()
-                                .chain(maybe_next_left_obstacle)
-                                .chain(maybe_next_right_obstacle)
-                                .chain(&[Obstacle::far_ahead()])
-                                .filter_map(|obstacle| {
-                                    if *obstacle.position < *car.position + 0.1 {
-                                        dangerous = true;
-                                        None
-                                    } else {
-                                        Some(OrderedFloat(intelligent_acceleration(car,
-                                                                                   obstacle,
-                                                                                   1.0)))
-                                    }
-                                })
-                                .min()
-                                .unwrap();
-
-                            let transfer_before_end_velocity = (self.length + 1.0 - *car.position) /
-                                                               1.5;
-                            let transfer_before_end_acceleration = transfer_before_end_velocity -
-                                                                   car.velocity;
-
-                            // let dangerous = car.velocity > 5.0 && next_obstacle_acceleration < -7.0;
-
-                            (next_obstacle_acceleration.min(transfer_before_end_acceleration),
-                             dangerous)
-                        };
-
-                        let car = &mut self.cars[c];
-                        car.acceleration = acceleration;
-
-                        if dangerous && !car.cancelling {
-                            car.transfer_acceleration = -car.transfer_acceleration;
-                            car.cancelling = true;
-                        }
+            }
+
+            for car in &mut self.cars {
+                *car.position += dt * car.velocity;
+                car.velocity = (car.velocity + dt * car.acceleration).min(car.max_velocity).max(0.0);
+                car.transfer_position += dt * car.transfer_velocity;
+                car.transfer_velocity += dt * car.transfer_acceleration;
+                if car.transfer_velocity.abs() > car.velocity/12.0 {
+                    car.transfer_velocity = car.velocity/12.0 * car.transfer_velocity.signum();
+                }
+            }
+
+            for obstacle in self.left_obstacles.iter_mut().chain(self.right_obstacles.iter_mut()) {
+                *obstacle.position += dt * obstacle.velocity;
+            }
+
+            if self.cars.len() > 1 {
+                for i in (0..self.cars.len() - 1).rev() {
+                    if self.cars[i].position > self.cars[i + 1].position {
+                        self.cars.swap(i, i + 1);
                     }
                 }
-
-                for car in &mut self.cars {
-                    *car.position += dt * car.velocity;
-                    car.velocity =
-                        (car.velocity + dt * car.acceleration).min(car.max_velocity).max(0.0);
-                    car.transfer_position += dt * car.transfer_velocity;
-                    car.transfer_velocity += dt * car.transfer_acceleration;
-                    if car.transfer_velocity.abs() > car.velocity / 12.0 {
-                        car.transfer_velocity = car.velocity / 12.0 *
-                                                car.transfer_velocity.signum();
-                    }
-                }
-
-                for obstacle in self.left_obstacles
-                    .iter_mut()
-                    .chain(self.right_obstacles.iter_mut()) {
-                    *obstacle.position += dt * obstacle.velocity;
-                }
-
-                if self.cars.len() > 1 {
-                    for i in (0..self.cars.len() - 1).rev() {
-                        if self.cars[i].position > self.cars[i + 1].position {
-                            self.cars.swap(i, i + 1);
-                        }
-                    }
-                }
-
-                if let (Some((left, left_start)), Some((right, right_start))) =
-                    (self.left, self.right) {
-                    let mut i = 0;
-                    loop {
-                        let (should_remove, done) = if let Some(car) = self.cars.get(i) {
-                            if car.transfer_position > 1.0 ||
-                               (*car.position > self.length && car.transfer_acceleration > 0.0) {
-                                right << AddCar{car: car.as_lane_car.offset_by(
+            }
+
+            if let (Some((left, left_start)), Some((right, right_start))) = (self.left, self.right) {
+                let mut i = 0;
+                loop {
+                    let (should_remove, done) = if let Some(car) = self.cars.get(i) {
+                        if car.transfer_position > 1.0 || (*car.position > self.length && car.transfer_acceleration > 0.0) {
+                            right << AddCar{car: car.as_lane_car.offset_by(
                                 right_start + self.self_to_interaction_offset(*car.position, false)
                             ), from: Some(self.id())};
-                                (true, false)
-                            } else if car.transfer_position < -1.0 ||
-                                      (*car.position > self.length &&
-                                       car.transfer_acceleration <= 0.0) {
-                                left << AddCar{car: car.as_lane_car.offset_by(
+                            (true, false)
+                        } else if car.transfer_position < -1.0 || (*car.position > self.length && car.transfer_acceleration <= 0.0)  {
+                            left << AddCar{car: car.as_lane_car.offset_by(
                                 left_start + self.self_to_interaction_offset(*car.position, true)
                             ), from: Some(self.id())};
-                                (true, false)
-                            } else {
-                                i += 1;
-                                (false, false)
-                            }
+                            (true, false)
                         } else {
-                            (false, true)
-                        };
-                        if done {
-                            break;
+                            i += 1;
+                            (false, false)
                         }
-                        if should_remove {
-                            self.cars.remove(i);
-                        }
-                    }
-
-                    if (current_tick + 1) % TRAFFIC_LOGIC_THROTTLING ==
-                       left.instance_id as usize % TRAFFIC_LOGIC_THROTTLING {
-                        let obstacles = self.cars.iter().filter_map(|car|
+                    } else {
+                        (false, true)
+                    };
+                    if done {break;}
+                    if should_remove {self.cars.remove(i);}
+                }
+
+                if (current_tick + 1) % TRAFFIC_LOGIC_THROTTLING == left.instance_id as usize % TRAFFIC_LOGIC_THROTTLING {
+                    let obstacles = self.cars.iter().filter_map(|car|
                         if car.transfer_position < 0.3 || car.transfer_acceleration < 0.0 {
                             Some(car.as_obstacle.offset_by(left_start + self.self_to_interaction_offset(*car.position, true)))
                         } else {None}
                     ).collect();
-                        left <<
-                        AddObstacles {
-                            obstacles: obstacles,
-                            from: self.id(),
-                        };
-                    }
-
-                    if (current_tick + 1) % TRAFFIC_LOGIC_THROTTLING ==
-                       right.instance_id as usize % TRAFFIC_LOGIC_THROTTLING {
-                        let obstacles = self.cars.iter().filter_map(|car|
+                    left << AddObstacles{obstacles: obstacles, from: self.id()};
+                }
+
+                if (current_tick + 1) % TRAFFIC_LOGIC_THROTTLING == right.instance_id as usize % TRAFFIC_LOGIC_THROTTLING {
+                    let obstacles = self.cars.iter().filter_map(|car|
                         if car.transfer_position > -0.3 || car.transfer_acceleration > 0.0 {
                             Some(car.as_obstacle.offset_by(right_start + self.self_to_interaction_offset(*car.position, false)))
                         } else {None}
                     ).collect();
-                        right <<
-                        AddObstacles {
-                            obstacles: obstacles,
-                            from: self.id(),
-                        };
-                    }
-                }
-
-                Fate::Live
-            }
-        }
-    }
+                    right << AddObstacles{obstacles: obstacles, from: self.id()};
+                }
+            }
+
+            Fate::Live
+        }
+    }}
 }
 
 impl Recipient<SignalChanged> for Lane {
-    fn receive(&mut self, msg: &SignalChanged) -> Fate {
-        match *msg {
-            SignalChanged { from, green } => {
-                if let Some(interaction) =
-                    self.interactions.iter_mut().find(|interaction| match **interaction {
-                        Interaction { partner_lane, kind: InteractionKind::Next { .. }, .. } => {
-                            partner_lane == from
-                        }
-                        _ => false,
-                    }) {
-                    interaction.kind = InteractionKind::Next { green: green }
-                } else {
-                    println!("Lane doesn't know about next lane yet");
-                }
-                Fate::Live
-            }
-        }
-    }
+    fn receive(&mut self, msg: &SignalChanged) -> Fate {match *msg{
+        SignalChanged{from, green} => {
+            if let Some(interaction) = self.interactions.iter_mut().find(|interaction|
+                match **interaction {
+                    Interaction{partner_lane, kind: InteractionKind::Next{..}, ..} => partner_lane == from,
+                    _ => false
+                }
+            ) {
+                interaction.kind = InteractionKind::Next{green: green}
+            } else {
+                println!("Lane doesn't know about next lane yet");
+            }
+            Fate::Live
+        }
+    }}
 }
 
 use self::planning::materialized_reality::BuildableRef;
@@ -746,144 +557,120 @@
 use self::planning::materialized_reality::ReportLaneBuilt;
 
 impl Recipient<AdvertiseToTransferAndReport> for Lane {
-    fn receive(&mut self, msg: &AdvertiseToTransferAndReport) -> Fate {
-        match *msg {
-            AdvertiseToTransferAndReport(report_to, report_as) => {
-                Swarm::<Lane>::all() <<
-                Connect {
+    fn receive(&mut self, msg: &AdvertiseToTransferAndReport) -> Fate {match *msg{
+        AdvertiseToTransferAndReport(report_to, report_as) => {
+            Swarm::<Lane>::all() << Connect{
+                other_id: self.id(),
+                other_start: self.path.start(),
+                other_end: self.path.end(),
+                other_length: self.path.length(),
+                reply_needed: true
+            };
+            Swarm::<TransferLane>::all() << ConnectTransferToNormal{
+                other_id: self.id(),
+                other_path: self.path.clone()
+            };
+            report_to << ReportLaneBuilt(self.id(), report_as);
+            self::lane_rendering::on_build(self);
+            self::pathfinding::on_build(self);
+            Fate::Live
+        }
+    }}
+}
+
+impl Recipient<AdvertiseToTransferAndReport> for TransferLane {
+    fn receive(&mut self, msg: &AdvertiseToTransferAndReport) -> Fate {match *msg{
+        AdvertiseToTransferAndReport(report_to, report_as) => {
+            Swarm::<Lane>::all() << ConnectToTransfer{
+                other_id: self.id()
+            };
+            report_to << ReportLaneBuilt(self.id(), report_as);
+            self::lane_rendering::on_build_transfer(self);
+            Fate::Live
+        }
+    }}
+}
+
+#[derive(Compact, Clone)]
+pub struct AdvertiseForOverlaps{lanes: CVec<ID>}
+
+impl Recipient<AdvertiseForOverlaps> for Lane {
+    fn receive(&mut self, msg: &AdvertiseForOverlaps) -> Fate {match *msg{
+        AdvertiseForOverlaps{ref lanes} => {
+            for &lane in lanes.iter() {
+                lane << ConnectOverlaps{
+                    other_id: self.id(),
+                    other_path: self.path.clone(),
+                    reply_needed: true
+                };
+            }
+            Fate::Live
+        }
+    }}
+}
+
+const CONNECTION_TOLERANCE: f32 = 0.1;
+
+#[derive(Copy, Clone)]
+pub struct Connect{other_id: ID, other_start: P2, other_end: P2, other_length: N, reply_needed: bool}
+
+impl Recipient<Connect> for Lane {
+    #[inline(never)]
+    fn receive(&mut self, msg: &Connect) -> Fate {match *msg{
+        Connect{other_id, other_start, other_end, other_length, reply_needed} => {
+            if other_id == self.id() {return Fate::Live};
+
+            let mut connected = false;
+
+            if other_start.is_roughly_within(self.path.end(), CONNECTION_TOLERANCE) {
+                connected = true;
+
+                if !self.interactions.iter().any(|interaction| match *interaction {
+                    Interaction{partner_lane, kind: InteractionKind::Next{..}, ..} => partner_lane == other_id,
+                    _ => false
+                }) {
+                    self.interactions.push(Interaction{
+                        partner_lane: other_id,
+                        start: self.length,
+                        partner_start: 0.0,
+                        kind: InteractionKind::Next{green: false}
+                    });
+                }
+
+                pathfinding::on_connect(self);
+            }
+
+            if other_end.is_roughly_within(self.path.start(), CONNECTION_TOLERANCE) {
+                connected = true;
+
+                if !self.interactions.iter().any(|interaction| match *interaction {
+                    Interaction{partner_lane, kind: InteractionKind::Previous{..}, ..} => partner_lane == other_id,
+                    _ => false
+                }) {
+                    self.interactions.push(Interaction{
+                        partner_lane: other_id,
+                        start: 0.0,
+                        partner_start: other_length,
+                        kind: InteractionKind::Previous
+                    });
+                }
+
+                pathfinding::on_connect(self);
+            }
+
+            if reply_needed && connected {
+                other_id << Connect{
                     other_id: self.id(),
                     other_start: self.path.start(),
                     other_end: self.path.end(),
                     other_length: self.path.length(),
-                    reply_needed: true,
+                    reply_needed: false
                 };
-                Swarm::<TransferLane>::all() <<
-                ConnectTransferToNormal {
-                    other_id: self.id(),
-                    other_path: self.path.clone(),
-                };
-                report_to << ReportLaneBuilt(self.id(), report_as);
-                self::lane_rendering::on_build(self);
-                self::pathfinding::on_build(self);
-                Fate::Live
-            }
-        }
-    }
-}
-
-impl Recipient<AdvertiseToTransferAndReport> for TransferLane {
-    fn receive(&mut self, msg: &AdvertiseToTransferAndReport) -> Fate {
-        match *msg {
-            AdvertiseToTransferAndReport(report_to, report_as) => {
-                Swarm::<Lane>::all() << ConnectToTransfer { other_id: self.id() };
-                report_to << ReportLaneBuilt(self.id(), report_as);
-                self::lane_rendering::on_build_transfer(self);
-                Fate::Live
-            }
-        }
-    }
-}
-
-#[derive(Compact, Clone)]
-pub struct AdvertiseForOverlaps {
-    lanes: CVec<ID>,
-}
-
-impl Recipient<AdvertiseForOverlaps> for Lane {
-    fn receive(&mut self, msg: &AdvertiseForOverlaps) -> Fate {
-        match *msg {
-            AdvertiseForOverlaps { ref lanes } => {
-                for &lane in lanes.iter() {
-                    lane <<
-                    ConnectOverlaps {
-                        other_id: self.id(),
-                        other_path: self.path.clone(),
-                        reply_needed: true,
-                    };
-                }
-                Fate::Live
-            }
-        }
-    }
-}
-
-const CONNECTION_TOLERANCE: f32 = 0.1;
-
-#[derive(Copy, Clone)]
-pub struct Connect {
-    other_id: ID,
-    other_start: P2,
-    other_end: P2,
-    other_length: N,
-    reply_needed: bool,
-}
-
-impl Recipient<Connect> for Lane {
-    #[inline(never)]
-    fn receive(&mut self, msg: &Connect) -> Fate {
-        match *msg {
-            Connect { other_id, other_start, other_end, other_length, reply_needed } => {
-                if other_id == self.id() {
-                    return Fate::Live;
-                };
-
-                let mut connected = false;
-
-                if other_start.is_roughly_within(self.path.end(), CONNECTION_TOLERANCE) {
-                    connected = true;
-
-                    if !self.interactions.iter().any(|interaction| match *interaction {
-                        Interaction { partner_lane, kind: InteractionKind::Next { .. }, .. } => {
-                            partner_lane == other_id
-                        }
-                        _ => false,
-                    }) {
-                        self.interactions.push(Interaction {
-                            partner_lane: other_id,
-                            start: self.length,
-                            partner_start: 0.0,
-                            kind: InteractionKind::Next { green: false },
-                        });
-                    }
-
-                    pathfinding::on_connect(self);
-                }
-
-                if other_end.is_roughly_within(self.path.start(), CONNECTION_TOLERANCE) {
-                    connected = true;
-
-                    if !self.interactions.iter().any(|interaction| match *interaction {
-                        Interaction { partner_lane,
-                                      kind: InteractionKind::Previous { .. },
-                                      .. } => partner_lane == other_id,
-                        _ => false,
-                    }) {
-                        self.interactions.push(Interaction {
-                            partner_lane: other_id,
-                            start: 0.0,
-                            partner_start: other_length,
-                            kind: InteractionKind::Previous,
-                        });
-                    }
-
-                    pathfinding::on_connect(self);
-                }
-
-                if reply_needed && connected {
-                    other_id <<
-                    Connect {
-                        other_id: self.id(),
-                        other_start: self.path.start(),
-                        other_end: self.path.end(),
-                        other_length: self.path.length(),
-                        reply_needed: false,
-                    };
-                }
-
-                Fate::Live
-            }
-        }
-    }
+            }
+
+            Fate::Live
+        }
+    }}
 }
 
 use fnv::FnvHashMap;
@@ -893,17 +680,12 @@
 );
 
 #[derive(Compact, Clone)]
-pub struct ConnectOverlaps {
-    other_id: ID,
-    other_path: CPath,
-    reply_needed: bool,
-}
+pub struct ConnectOverlaps{other_id: ID, other_path: CPath, reply_needed: bool}
 
 impl Recipient<ConnectOverlaps> for Lane {
-    fn receive(&mut self, msg: &ConnectOverlaps) -> Fate {
-        match *msg {
-            ConnectOverlaps { other_id, ref other_path, reply_needed } => {
-                MEMOIZED_BANDS_OUTLINES.with(|memoized_bands_outlines_cell| {
+    fn receive(&mut self, msg: &ConnectOverlaps) -> Fate {match *msg{
+        ConnectOverlaps{other_id, ref other_path, reply_needed} => {
+            MEMOIZED_BANDS_OUTLINES.with(|memoized_bands_outlines_cell| {
                 let memoized_bands_outlines = unsafe{&mut *memoized_bands_outlines_cell.get()};
                 let &(ref self_band, ref self_outline) = memoized_bands_outlines.entry(self.id()).or_insert_with(|| {
                     let band = Band::new(self.path.clone(), 4.5);
@@ -963,248 +745,191 @@
                 }
                 Fate::Live
             })
-            }
-        }
-    }
+        }
+    }}
 }
 
 #[derive(Compact, Clone)]
-pub struct ConnectToTransfer {
-    other_id: ID,
-}
+pub struct ConnectToTransfer{other_id: ID}
 
 impl Recipient<ConnectToTransfer> for Lane {
-    fn receive(&mut self, msg: &ConnectToTransfer) -> Fate {
-        match *msg {
-            ConnectToTransfer { other_id } => {
-                other_id <<
-                ConnectTransferToNormal {
-                    other_id: self.id(),
-                    other_path: self.path.clone(),
-                };
-                Fate::Live
-            }
-        }
-    }
+    fn receive(&mut self, msg: &ConnectToTransfer) -> Fate {match *msg{
+        ConnectToTransfer{other_id} => {
+            other_id << ConnectTransferToNormal{
+                other_id: self.id(),
+                other_path: self.path.clone(),
+            };
+            Fate::Live
+        }
+    }}
 }
 
 #[derive(Compact, Clone)]
-pub struct ConnectTransferToNormal {
-    other_id: ID,
-    other_path: CPath,
-}
+pub struct ConnectTransferToNormal{other_id: ID, other_path: CPath}
 
 impl Recipient<ConnectTransferToNormal> for TransferLane {
     #[inline(never)]
-    fn receive(&mut self, msg: &ConnectTransferToNormal) -> Fate {
-        match *msg {
-            ConnectTransferToNormal { other_id, ref other_path } => {
-                let projections = (other_path.project(self.path.start()),
-                                   other_path.project(self.path.end()));
-                if let (Some(self_start_on_other_distance), Some(self_end_on_other_distance)) =
-                    projections {
-                    if self_start_on_other_distance < self_end_on_other_distance &&
-                       self_end_on_other_distance - self_start_on_other_distance > 6.0 {
-                        let self_start_on_other = other_path.along(self_start_on_other_distance);
-                        let self_end_on_other = other_path.along(self_end_on_other_distance);
-
-                        if self_start_on_other.is_roughly_within(self.path.start(), 3.0) &&
-                           self_end_on_other.is_roughly_within(self.path.end(), 3.0) {
-                            other_id <<
-                            AddTransferLaneInteraction(Interaction {
-                                partner_lane: self.id(),
-                                start: self_start_on_other_distance,
-                                partner_start: 0.0,
-                                kind: InteractionKind::Overlap {
-                                    end: self_start_on_other_distance + self.length,
-                                    partner_end: self.length,
-                                    kind: OverlapKind::Transfer,
-                                },
-                            });
-
-                            let mut distance_covered = 0.0;
-                            let distance_map = self.path
-                                .segments()
-                                .iter()
-                                .map(|segment| {
-                                    distance_covered += segment.length();
-                                    let segment_end_on_other_distance =
-                                        other_path.project(segment.end())
-                                            .expect("should contain transfer lane segment end");
-                                    (distance_covered,
-                                     segment_end_on_other_distance - self_start_on_other_distance)
-                                })
-                                .collect();
-
-                            let other_is_right = (self_start_on_other - self.path.start())
-                                .dot(&self.path.start_direction().orthogonal()) >
-                                                 0.0;
-
-                            if other_is_right {
-                                self.right = Some((other_id, self_start_on_other_distance));
-                                self.right_distance_map = distance_map;
-                            } else {
-                                self.left = Some((other_id, self_start_on_other_distance));
-                                self.left_distance_map = distance_map;
+    fn receive(&mut self, msg: &ConnectTransferToNormal) -> Fate {match *msg{
+        ConnectTransferToNormal{other_id, ref other_path} => {
+            let projections = (other_path.project(self.path.start()), other_path.project(self.path.end()));
+            if let (Some(self_start_on_other_distance), Some(self_end_on_other_distance)) = projections {
+                if self_start_on_other_distance < self_end_on_other_distance
+                && self_end_on_other_distance - self_start_on_other_distance > 6.0 {
+                    let self_start_on_other = other_path.along(self_start_on_other_distance);
+                    let self_end_on_other = other_path.along(self_end_on_other_distance);
+
+                    if self_start_on_other.is_roughly_within(self.path.start(), 3.0)
+                    && self_end_on_other.is_roughly_within(self.path.end(), 3.0) {
+                        other_id << AddTransferLaneInteraction(Interaction{
+                            partner_lane: self.id(),
+                            start: self_start_on_other_distance,
+                            partner_start: 0.0,
+                            kind: InteractionKind::Overlap{
+                                end: self_start_on_other_distance + self.length,
+                                partner_end: self.length,
+                                kind: OverlapKind::Transfer
                             }
+                        });
+                        
+                        let mut distance_covered = 0.0;
+                        let distance_map = self.path.segments().iter().map(|segment| {
+                            distance_covered += segment.length();
+                            let segment_end_on_other_distance = other_path.project(segment.end()).expect("should contain transfer lane segment end");
+                            (distance_covered, segment_end_on_other_distance - self_start_on_other_distance)
+                        }).collect();
+
+                        let other_is_right = (self_start_on_other - self.path.start())
+                            .dot(&self.path.start_direction().orthogonal()) > 0.0;
+
+                        if other_is_right {
+                            self.right = Some((other_id, self_start_on_other_distance));
+                            self.right_distance_map = distance_map;
+                        } else {
+                            self.left = Some((other_id, self_start_on_other_distance));
+                            self.left_distance_map = distance_map;
                         }
                     }
                 }
-                Fate::Live
-            }
-        }
-    }
+            }
+            Fate::Live
+        }
+    }}
 }
 
 #[derive(Copy, Clone)]
 pub struct AddTransferLaneInteraction(Interaction);
 
 impl Recipient<AddTransferLaneInteraction> for Lane {
-    fn receive(&mut self, msg: &AddTransferLaneInteraction) -> Fate {
-        match *msg {
-            AddTransferLaneInteraction(interaction) => {
-                if !self.interactions
-                    .iter()
-                    .any(|existing| existing.partner_lane == interaction.partner_lane) {
-                    self.interactions.push(interaction);
-                    pathfinding::on_connect(self);
-                }
-                Fate::Live
-            }
-        }
-    }
+    fn receive(&mut self, msg: &AddTransferLaneInteraction) -> Fate {match *msg{
+        AddTransferLaneInteraction(interaction) => {
+            if !self.interactions.iter().any(|existing| existing.partner_lane == interaction.partner_lane) {
+                self.interactions.push(interaction);
+                pathfinding::on_connect(self);
+            }
+            Fate::Live
+        }
+    }}
 }
 
 #[derive(Copy, Clone)]
-pub struct Disconnect {
-    other_id: ID,
-}
+pub struct Disconnect{other_id: ID}
 #[derive(Copy, Clone)]
 pub struct ConfirmDisconnect;
 
 impl Recipient<Disconnect> for Lane {
-    fn receive(&mut self, msg: &Disconnect) -> Fate {
-        match *msg {
-            Disconnect { other_id } => {
-                let interaction_indices_to_remove = self.interactions
-                    .iter()
-                    .enumerate()
-                    .filter_map(|(i, interaction)| if interaction.partner_lane == other_id {
-                        Some(i)
-                    } else {
-                        None
-                    })
-                    .collect::<Vec<_>>();
-                // TODO: Cancel trip
-                self.cars.retain(|car| {
-                    !interaction_indices_to_remove.contains(&(car.next_hop_interaction as usize))
-                });
-                self.obstacles.retain(|&(_obstacle, from_id)| from_id != other_id);
-                for idx in interaction_indices_to_remove.into_iter().rev() {
-                    self.interactions.remove(idx);
-                }
-                pathfinding::on_disconnect(self, other_id);
-                other_id << ConfirmDisconnect;
+    fn receive(&mut self, msg: &Disconnect) -> Fate {match *msg{
+        Disconnect{other_id} => {
+            let interaction_indices_to_remove = self.interactions.iter().enumerate().filter_map(
+                |(i, interaction)| if interaction.partner_lane == other_id {
+                    Some(i)
+                } else {None}
+            ).collect::<Vec<_>>();
+            // TODO: Cancel trip
+            self.cars.retain(|car| !interaction_indices_to_remove.contains(&(car.next_hop_interaction as usize)));
+            self.obstacles.retain(|&(_obstacle, from_id)| from_id != other_id);
+            for idx in interaction_indices_to_remove.into_iter().rev() {
+                self.interactions.remove(idx);
+            }
+            pathfinding::on_disconnect(self, other_id);
+            other_id << ConfirmDisconnect;
+            Fate::Live
+        }
+    }}
+}
+
+impl Recipient<Disconnect> for TransferLane {
+    fn receive(&mut self, msg: &Disconnect) -> Fate {match *msg{
+        Disconnect{other_id} => {
+            self.left = self.left.and_then(|(left_id, left_start)|
+                if left_id == other_id {None} else {Some((left_id, left_start))}
+            );
+            self.right = self.right.and_then(|(right_id, right_start)|
+                if right_id == other_id {None} else {Some((right_id, right_start))}
+            );
+            other_id << ConfirmDisconnect;
+            Fate::Live
+        }
+    }}
+}
+
+#[derive(Copy, Clone)]
+pub struct Unbuild{pub report_to: ID}
+use self::planning::materialized_reality::ReportLaneUnbuilt;
+
+impl Recipient<Unbuild> for Lane{
+    fn receive(&mut self, msg: &Unbuild) -> Fate {match *msg {
+        Unbuild{report_to} => {
+            let mut disconnects_remaining = 0;
+            for id in self.interactions.iter().map(|interaction| interaction.partner_lane).unique() {
+                id << Disconnect{other_id: self.id()};
+                disconnects_remaining += 1;
+            }
+            self::lane_rendering::on_unbuild(self);
+            MEMOIZED_BANDS_OUTLINES.with(|memoized_bands_outlines_cell| {
+                let memoized_bands_outlines = unsafe{&mut *memoized_bands_outlines_cell.get()};
+                memoized_bands_outlines.remove(&self.id())
+            });
+            if disconnects_remaining == 0 {
+                report_to << ReportLaneUnbuilt(Some(self.id()));
+                Fate::Die
+            } else {
+                self.disconnects_remaining = disconnects_remaining;
+                self.unbuilding_for = Some(report_to);
                 Fate::Live
             }
         }
-    }
-}
-
-impl Recipient<Disconnect> for TransferLane {
-    fn receive(&mut self, msg: &Disconnect) -> Fate {
-        match *msg {
-            Disconnect { other_id } => {
-                self.left = self.left.and_then(|(left_id, left_start)| if left_id == other_id {
-                    None
-                } else {
-                    Some((left_id, left_start))
-                });
-                self.right = self.right
-                    .and_then(|(right_id, right_start)| if right_id == other_id {
-                        None
-                    } else {
-                        Some((right_id, right_start))
-                    });
-                other_id << ConfirmDisconnect;
+    }}
+}
+
+impl Recipient<Unbuild> for TransferLane{
+    fn receive(&mut self, msg: &Unbuild) -> Fate {match *msg{
+        Unbuild{report_to} => {
+            if let Some((left_id, _)) = self.left {
+                left_id << Disconnect{other_id: self.id()}; 
+            }
+            if let Some((right_id, _)) = self.right {
+                right_id << Disconnect{other_id: self.id()}; 
+            }
+            self::lane_rendering::on_unbuild_transfer(self);
+            if self.left.is_none() && self.right.is_none() {
+                report_to << ReportLaneUnbuilt(Some(self.id()));
+                Fate::Die
+            } else {
+                self.disconnects_remaining = self.left.into_iter().chain(self.right).count() as u8;
+                self.unbuilding_for = Some(report_to);
                 Fate::Live
             }
         }
-    }
-}
-
-#[derive(Copy, Clone)]
-pub struct Unbuild {
-    pub report_to: ID,
-}
-use self::planning::materialized_reality::ReportLaneUnbuilt;
-
-impl Recipient<Unbuild> for Lane {
-    fn receive(&mut self, msg: &Unbuild) -> Fate {
-        match *msg {
-            Unbuild { report_to } => {
-                let mut disconnects_remaining = 0;
-                for id in self.interactions
-                    .iter()
-                    .map(|interaction| interaction.partner_lane)
-                    .unique() {
-                    id << Disconnect { other_id: self.id() };
-                    disconnects_remaining += 1;
-                }
-                self::lane_rendering::on_unbuild(self);
-                MEMOIZED_BANDS_OUTLINES.with(|memoized_bands_outlines_cell| {
-                    let memoized_bands_outlines =
-                        unsafe { &mut *memoized_bands_outlines_cell.get() };
-                    memoized_bands_outlines.remove(&self.id())
-                });
-                if disconnects_remaining == 0 {
-                    report_to << ReportLaneUnbuilt(Some(self.id()));
-                    Fate::Die
-                } else {
-                    self.disconnects_remaining = disconnects_remaining;
-                    self.unbuilding_for = Some(report_to);
-                    Fate::Live
-                }
-            }
-        }
-    }
-}
-
-impl Recipient<Unbuild> for TransferLane {
-    fn receive(&mut self, msg: &Unbuild) -> Fate {
-        match *msg {
-            Unbuild { report_to } => {
-                if let Some((left_id, _)) = self.left {
-                    left_id << Disconnect { other_id: self.id() };
-                }
-                if let Some((right_id, _)) = self.right {
-                    right_id << Disconnect { other_id: self.id() };
-                }
-                self::lane_rendering::on_unbuild_transfer(self);
-                if self.left.is_none() && self.right.is_none() {
-                    report_to << ReportLaneUnbuilt(Some(self.id()));
-                    Fate::Die
-                } else {
-                    self.disconnects_remaining =
-                        self.left.into_iter().chain(self.right).count() as u8;
-                    self.unbuilding_for = Some(report_to);
-                    Fate::Live
-                }
-            }
-        }
-    }
+    }}
 }
 
 impl Recipient<ConfirmDisconnect> for Lane {
     fn receive(&mut self, _msg: &ConfirmDisconnect) -> Fate {
         self.disconnects_remaining -= 1;
         if self.disconnects_remaining == 0 {
-            self.unbuilding_for.expect("should be unbuilding") <<
-            ReportLaneUnbuilt(Some(self.id()));
+            self.unbuilding_for.expect("should be unbuilding") << ReportLaneUnbuilt(Some(self.id()));
             Fate::Die
-        } else {
-            Fate::Live
-        }
+        } else {Fate::Live}
     }
 }
 
@@ -1212,12 +937,9 @@
     fn receive(&mut self, _msg: &ConfirmDisconnect) -> Fate {
         self.disconnects_remaining -= 1;
         if self.disconnects_remaining == 0 {
-            self.unbuilding_for.expect("should be unbuilding") <<
-            ReportLaneUnbuilt(Some(self.id()));
+            self.unbuilding_for.expect("should be unbuilding") << ReportLaneUnbuilt(Some(self.id()));
             Fate::Die
-        } else {
-            Fate::Live
-        }
+        } else {Fate::Live}
     }
 }
 
@@ -1254,27 +976,18 @@
 pub struct Obstacle {
     position: OrderedFloat<f32>,
     velocity: f32,
-    max_velocity: f32,
+    max_velocity: f32
 }
 
 impl Obstacle {
-    fn far_ahead() -> Obstacle {
-        Obstacle {
-            position: OrderedFloat(INFINITY),
-            velocity: INFINITY,
-            max_velocity: INFINITY,
-        }
-    }
-    fn far_behind() -> Obstacle {
-        Obstacle {
-            position: OrderedFloat(-INFINITY),
-            velocity: 0.0,
-            max_velocity: 20.0,
-        }
-    }
+    fn far_ahead() -> Obstacle {Obstacle{position: OrderedFloat(INFINITY), velocity: INFINITY, max_velocity: INFINITY}}
+    fn far_behind() -> Obstacle {Obstacle{position: OrderedFloat(-INFINITY), velocity: 0.0, max_velocity: 20.0}}
     fn offset_by(&self, delta: f32) -> Obstacle {
-        Obstacle { position: OrderedFloat(*self.position + delta), ..*self }
-    }
+        Obstacle{
+            position: OrderedFloat(*self.position + delta),
+            .. *self
+        }
+    } 
 }
 
 #[derive(Copy, Clone)]
@@ -1283,27 +996,26 @@
     as_obstacle: Obstacle,
     acceleration: f32,
     destination: pathfinding::Destination,
-    next_hop_interaction: u8,
+    next_hop_interaction: u8
 }
 
 impl LaneCar {
     fn offset_by(&self, delta: f32) -> LaneCar {
-        LaneCar { as_obstacle: self.as_obstacle.offset_by(delta), ..*self }
+        LaneCar{
+            as_obstacle: self.as_obstacle.offset_by(delta),
+            .. *self
+        }
     }
 }
 
 impl Deref for LaneCar {
     type Target = Obstacle;
 
-    fn deref(&self) -> &Obstacle {
-        &self.as_obstacle
-    }
+    fn deref(&self) -> &Obstacle {&self.as_obstacle}
 }
 
 impl DerefMut for LaneCar {
-    fn deref_mut(&mut self) -> &mut Obstacle {
-        &mut self.as_obstacle
-    }
+    fn deref_mut(&mut self) -> &mut Obstacle {&mut self.as_obstacle}
 }
 
 #[derive(Copy, Clone)]
@@ -1312,7 +1024,7 @@
     transfer_position: f32,
     transfer_velocity: f32,
     transfer_acceleration: f32,
-    cancelling: bool,
+    cancelling: bool
 }
 
 impl Deref for TransferringLaneCar {
@@ -1334,25 +1046,21 @@
     partner_lane: ID,
     start: f32,
     partner_start: f32,
-    kind: InteractionKind,
+    kind: InteractionKind
 }
 
 #[derive(Copy, Clone, Debug)]
-enum InteractionKind {
-    Overlap {
+enum InteractionKind{
+    Overlap{
         end: f32,
         partner_end: f32,
-        kind: OverlapKind,
+        kind: OverlapKind
     },
-    Next { green: bool },
-    Previous,
+    Next{green: bool},
+    Previous
 }
 use self::InteractionKind::{Overlap, Next, Previous};
 
 #[derive(Copy, Clone, Debug)]
-enum OverlapKind {
-    Parallel,
-    Transfer,
-    Conflicting,
-}
+enum OverlapKind{Parallel, Transfer, Conflicting}
 use self::OverlapKind::{Parallel, Transfer, Conflicting};