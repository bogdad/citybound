--- conflicted
+++ resolved
@@ -5,28 +5,18 @@
 use super::{SelectableStrokeRef, CurrentPlan};
 
 #[derive(Actor, Compact, Clone)]
-<<<<<<< HEAD
-pub struct LaneStrokeDraggable {
-    _id: ID,
-=======
 pub struct LaneStrokeDraggable{
     _id: Option<ID>,
->>>>>>> 5351d3e2
     stroke_ref: SelectableStrokeRef,
-    path: CPath,
+    path: CPath
 }
 
-impl LaneStrokeDraggable {
+impl LaneStrokeDraggable{
     pub fn new(stroke_ref: SelectableStrokeRef, path: CPath) -> Self {
-<<<<<<< HEAD
-        LaneStrokeDraggable {
-            _id: ID::invalid(),
-=======
         LaneStrokeDraggable{
             _id: None,
->>>>>>> 5351d3e2
             stroke_ref: stroke_ref,
-            path: path,
+            path: path
         }
     }
 }
@@ -35,69 +25,46 @@
 pub struct Become(SelectableStrokeRef);
 
 impl Recipient<Become> for LaneStrokeDraggable {
-    fn receive(&mut self, msg: &Become) -> Fate {
-        match *msg {
-            Become(stroke_ref) => {
-                self.stroke_ref = stroke_ref;
-                Fate::Live
-            }
+    fn receive(&mut self, msg: &Become) -> Fate {match *msg{
+        Become(stroke_ref) => {
+            self.stroke_ref = stroke_ref;
+            Fate::Live
         }
-    }
+    }}
 }
 
 use super::AddToUI;
 use ::core::ui::Add;
 
 impl Recipient<AddToUI> for LaneStrokeDraggable {
-    fn receive(&mut self, msg: &AddToUI) -> Fate {
-        match *msg {
-            AddToUI => {
-                ::core::ui::UserInterface::id() <<
-                Add::Interactable3d(self.id(),
-                                    AnyShape::Band(Band::new(self.path.clone(), 5.0)),
-                                    2);
-                Fate::Live
-            }
+    fn receive(&mut self, msg: &AddToUI) -> Fate {match *msg{
+        AddToUI => {
+            ::core::ui::UserInterface::id() << Add::Interactable3d(
+                self.id(),
+                AnyShape::Band(Band::new(self.path.clone(), 5.0)),
+                2
+            );
+            Fate::Live
         }
-    }
+    }}
 }
 
 use super::ClearDraggables;
 use ::core::ui::Remove;
 
 impl Recipient<ClearDraggables> for LaneStrokeDraggable {
-    fn receive(&mut self, msg: &ClearDraggables) -> Fate {
-        match *msg {
-            ClearDraggables => {
-                ::core::ui::UserInterface::id() << Remove::Interactable3d(self.id());
-                Fate::Die
-            }
+    fn receive(&mut self, msg: &ClearDraggables) -> Fate {match *msg{
+        ClearDraggables => {
+            ::core::ui::UserInterface::id() << Remove::Interactable3d(self.id());
+            Fate::Die
         }
-    }
+    }}
 }
 
 use ::core::ui::Event3d;
 use super::{MoveSelection, MaximizeSelection, Commit};
 
 impl Recipient<Event3d> for LaneStrokeDraggable {
-<<<<<<< HEAD
-    fn receive(&mut self, msg: &Event3d) -> Fate {
-        match *msg {
-            Event3d::DragOngoing { from, to } => {
-                CurrentPlan::id() << PlanControl::MoveSelection(to.into_2d() - from.into_2d());
-                Fate::Live
-            }
-            Event3d::DragFinished { from, to } => {
-                if from.into_2d().is_roughly_within(to.into_2d(), 3.0) {
-                    CurrentPlan::id() << PlanControl::MaximizeSelection(());
-                }
-                CurrentPlan::id() << PlanControl::Commit(true, to.into_2d());
-                Fate::Live
-            }
-            _ => Fate::Live,
-        }
-    }
-=======
     fn receive(&mut self, msg: &Event3d) -> Fate {match *msg{
         Event3d::DragOngoing{from, to} => {
             CurrentPlan::id() << MoveSelection(to.into_2d() - from.into_2d());
@@ -112,7 +79,6 @@
         },
         _ => Fate::Live
     }}
->>>>>>> 5351d3e2
 }
 
 pub fn setup(system: &mut ActorSystem) {
