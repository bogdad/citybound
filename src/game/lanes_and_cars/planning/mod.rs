--- conflicted
+++ resolved
@@ -1,10 +1,9 @@
-use descartes::{N, P2, V2, Norm, Segment, FiniteCurve, WithUniqueOrthogonal, Curve,
-                RelativeToBasis, RoughlyComparable, Dot};
+use descartes::{N, P2, V2, Norm, Segment, FiniteCurve, WithUniqueOrthogonal, Curve, RelativeToBasis, RoughlyComparable, Dot};
 use kay::{CVec, CDict, Recipient, Swarm, ActorSystem, Individual, Fate, CreateWith};
 use itertools::Itertools;
 use ordered_float::OrderedFloat;
 
-// TODO: Clean up this whole mess with more submodules
+//TODO: Clean up this whole mess with more submodules
 
 mod plan;
 mod lane_stroke;
@@ -16,9 +15,7 @@
 pub mod materialized_reality;
 pub mod current_plan_rendering;
 
-pub use self::plan::{Plan, LaneStrokeRef, Intersection, IntersectionRef, TrimmedStrokeRef,
-                     TransferStrokeRef, PlanDelta, PlanResult, PlanResultDelta,
-                     RemainingOldStrokes};
+pub use self::plan::{Plan, LaneStrokeRef, Intersection, IntersectionRef, TrimmedStrokeRef, TransferStrokeRef, PlanDelta, PlanResult, PlanResultDelta, RemainingOldStrokes};
 pub use self::lane_stroke::{LaneStroke, LaneStrokeNode, LaneStrokeNodeRef};
 pub use self::lane_stroke_canvas::LaneStrokeCanvas;
 use self::lane_stroke_selectable::LaneStrokeSelectable;
@@ -32,7 +29,7 @@
     delta: PlanDelta,
     pub current_remaining_old_strokes: RemainingOldStrokes,
     pub current_plan_result_delta: PlanResultDelta,
-    ui_state: PlanUIState,
+    ui_state: PlanUIState
 }
 
 #[derive(Compact, Clone, Default)]
@@ -40,54 +37,15 @@
     undo_history: CVec<PlanState>,
     redo_history: CVec<PlanState>,
     current: PlanState,
-    preview: PlanState,
-}
-impl Individual for CurrentPlan {}
-
-<<<<<<< HEAD
-#[derive(Compact, Clone)]
-enum PlanControl {
-    Commit(bool, P2),
-    Undo(()),
-    Redo(()),
-    WithLatestNode(P2, bool),
-    Select(SelectableStrokeRef, N, N),
-    MaximizeSelection(()),
-    MoveSelection(V2),
-    DeleteSelection(()),
-    AddStroke(LaneStroke),
-    CreateGrid(usize),
-    Materialize(()),
-    SetSelectionMode(bool, bool),
-    SetNLanes(usize),
-    ToggleBothSides(()),
-}
-
-const FINISH_STROKE_TOLERANCE: f32 = 5.0;
-=======
+    preview: PlanState
+}
+impl Individual for CurrentPlan{}
+
 const FINISH_STROKE_TOLERANCE : f32 = 5.0;
->>>>>>> 5351d3e2
 
 use self::materialized_reality::Simulate;
 use self::materialized_reality::Apply;
 
-<<<<<<< HEAD
-impl Recipient<PlanControl> for CurrentPlan {
-    fn receive(&mut self, msg: &PlanControl) -> Fate {
-        match *msg {
-            PlanControl::Commit(update_preview_and_history, at) => {
-                if update_preview_and_history {
-                    self.undo_history.push(self.current.clone());
-                    self.redo_history.clear();
-                }
-                self.current = self.preview.clone();
-                if update_preview_and_history {
-                    match self.preview.ui_state.drawing_status {
-                        DrawingStatus::WithStartPoint(..) => {
-                            self.clear_selectables();
-                        }
-                        DrawingStatus::Nothing(()) => {
-=======
 #[derive(Copy, Clone)]
 struct Commit(bool, P2);
 
@@ -105,140 +63,79 @@
                         self.clear_selectables();
                     },
                     DrawingStatus::Nothing(()) => {
->>>>>>> 5351d3e2
                         self.preview.ui_state.recreate_selectables = true;
                         MaterializedReality::id() << Simulate{requester: Self::id(), delta: self.preview.delta.clone()};
-                    }
-                        DrawingStatus::WithSelections(_, clear_next_commit) => {
-                            if clear_next_commit {
-                                // ugly hack to clear selections on certain commits
+                    },
+                    DrawingStatus::WithSelections(_, clear_next_commit) => {
+                        if clear_next_commit {
+                            // ugly hack to clear selections on certain commits
+                            self.clear_selectables();
+                            self.clear_draggables();
+                            self.current.ui_state.drawing_status = DrawingStatus::Nothing(());
+                            self.preview.ui_state.drawing_status = DrawingStatus::Nothing(());
+                            self.preview.ui_state.recreate_selectables = true;
+                            MaterializedReality::id() << Simulate{requester: Self::id(), delta: self.preview.delta.clone()};
+                        } else {
+                            // to prevent borrow of self
+                            let selections = match self.preview.ui_state.drawing_status {
+                                DrawingStatus::WithSelections(ref selections, _) => selections.clone(),
+                                _ => unreachable!()
+                            };
+                            #[derive(PartialEq, Eq)]
+                            enum SelectionMeaning{Start, SubSection, End};
+                            let meanings = selections.pairs().map(|(selection_ref, &(start, end))| {
+                                let stroke = match *selection_ref {
+                                    SelectableStrokeRef::New(node_idx) => &self.preview.delta.new_strokes[node_idx],
+                                    SelectableStrokeRef::RemainingOld(old_ref) =>
+                                        self.preview.current_remaining_old_strokes.mapping.get(old_ref).unwrap()
+                                };
+                                if start.is_roughly_within(0.0, 6.0) && end.is_roughly_within(0.0, 6.0) {
+                                    SelectionMeaning::Start
+                                } else if start.is_roughly_within(stroke.path().length(), 6.0) && end.is_roughly_within(stroke.path().length(), 6.0) {
+                                    SelectionMeaning::End
+                                } else {SelectionMeaning::SubSection}
+                            }).collect::<Vec<_>>();
+                            if meanings.iter().all(|meaning| *meaning == SelectionMeaning::SubSection) {
+                                self.preview.ui_state.recreate_selectables = true;
+                                self.preview.ui_state.recreate_draggables = true;
+                                MaterializedReality::id() << Simulate{requester: Self::id(), delta: self.preview.delta.clone()};
+                            } else {
+                                let current_nodes = meanings.iter().filter(|meaning| **meaning != SelectionMeaning::SubSection)
+                                    .zip(selections.keys()).map(|(meaning, selection_ref)| {
+                                    let stroke_idx = match *selection_ref {
+                                        SelectableStrokeRef::New(usize) => usize,
+                                        SelectableStrokeRef::RemainingOld(old_ref) => {
+                                            let old_stroke = self.preview.current_remaining_old_strokes.mapping.get(old_ref).unwrap();
+                                            self.preview.delta.strokes_to_destroy.insert(old_ref, old_stroke.clone());
+                                            self.preview.delta.new_strokes.push(old_stroke.clone());
+                                            self.preview.delta.new_strokes.len() - 1
+                                        }
+                                    };
+
+                                    let node_idx = match *meaning {
+                                        SelectionMeaning::Start => 0,
+                                        SelectionMeaning::End => self.preview.delta.new_strokes[stroke_idx].nodes().len() - 1,
+                                        _ => unreachable!()
+                                    };
+                                    LaneStrokeNodeRef(stroke_idx, node_idx)
+                                }).collect();
+
+                                let previous_add = at;
+                                self.preview.ui_state.drawing_status = DrawingStatus::ContinuingFrom(current_nodes, previous_add);
+
+                                self.current = self.preview.clone();
                                 self.clear_selectables();
                                 self.clear_draggables();
-                                self.current.ui_state.drawing_status = DrawingStatus::Nothing(());
-                                self.preview.ui_state.drawing_status = DrawingStatus::Nothing(());
-                                self.preview.ui_state.recreate_selectables = true;
-                                MaterializedReality::id() <<
-                                Simulate {
-                                    requester: Self::id(),
-                                    delta: self.preview.delta.clone(),
-                                };
-                            } else {
-                                // to prevent borrow of self
-                                let selections = match self.preview.ui_state.drawing_status {
-                                    DrawingStatus::WithSelections(ref selections, _) => {
-                                        selections.clone()
-                                    }
-                                    _ => unreachable!(),
-                                };
-                                #[derive(PartialEq, Eq)]
-                                enum SelectionMeaning {
-                                    Start,
-                                    SubSection,
-                                    End,
-                                };
-                                let meanings = selections.pairs()
-                                    .map(|(selection_ref, &(start, end))| {
-                                        let stroke = match *selection_ref {
-                                            SelectableStrokeRef::New(node_idx) => {
-                                                &self.preview.delta.new_strokes[node_idx]
-                                            }
-                                            SelectableStrokeRef::RemainingOld(old_ref) => {
-                                                self.preview
-                                                    .current_remaining_old_strokes
-                                                    .mapping
-                                                    .get(old_ref)
-                                                    .unwrap()
-                                            }
-                                        };
-                                        if start.is_roughly_within(0.0, 6.0) &&
-                                           end.is_roughly_within(0.0, 6.0) {
-                                            SelectionMeaning::Start
-                                        } else if 
-                                            start.is_roughly_within(stroke.path().length(), 6.0) &&
-                                            end.is_roughly_within(stroke.path().length(), 6.0) {
-                                            SelectionMeaning::End
-                                        } else {
-                                            SelectionMeaning::SubSection
-                                        }
-                                    })
-                                    .collect::<Vec<_>>();
-                                if meanings.iter()
-                                    .all(|meaning| *meaning == SelectionMeaning::SubSection) {
-                                    self.preview.ui_state.recreate_selectables = true;
-                                    self.preview.ui_state.recreate_draggables = true;
-                                    MaterializedReality::id() <<
-                                    Simulate {
-                                        requester: Self::id(),
-                                        delta: self.preview.delta.clone(),
-                                    };
-                                } else {
-                                    let current_nodes = meanings.iter()
-                                        .filter(|meaning| **meaning != SelectionMeaning::SubSection)
-                                        .zip(selections.keys())
-                                        .map(|(meaning, selection_ref)| {
-                                            let stroke_idx = match *selection_ref {
-                                                SelectableStrokeRef::New(usize) => usize,
-                                                SelectableStrokeRef::RemainingOld(old_ref) => {
-                                                    let old_stroke = self.preview
-                                                        .current_remaining_old_strokes
-                                                        .mapping
-                                                        .get(old_ref)
-                                                        .unwrap();
-                                                    self.preview
-                                                        .delta
-                                                        .strokes_to_destroy
-                                                        .insert(old_ref, old_stroke.clone());
-                                                    self.preview
-                                                        .delta
-                                                        .new_strokes
-                                                        .push(old_stroke.clone());
-                                                    self.preview.delta.new_strokes.len() - 1
-                                                }
-                                            };
-
-                                            let node_idx = match *meaning {
-                                                SelectionMeaning::Start => 0,
-                                                SelectionMeaning::End => {
-                                                    self.preview.delta.new_strokes[stroke_idx]
-                                                        .nodes()
-                                                        .len() -
-                                                    1
-                                                }
-                                                _ => unreachable!(),
-                                            };
-                                            LaneStrokeNodeRef(stroke_idx, node_idx)
-                                        })
-                                        .collect();
-
-                                    let previous_add = at;
-                                    self.preview.ui_state.drawing_status =
-                                        DrawingStatus::ContinuingFrom(current_nodes, previous_add);
-
-                                    self.current = self.preview.clone();
-                                    self.clear_selectables();
-                                    self.clear_draggables();
-                                }
                             }
                         }
-                        _ => {}
-                    }
-                }
-                Fate::Live
-            }
-<<<<<<< HEAD
-            PlanControl::Undo(()) => {
-            if let Some(previous_state) = self.undo_history.pop() {
-                self.redo_history.push(self.current.clone());
-                self.preview = previous_state.clone();
-                self.current = previous_state;
-                self.clear_selectables();
-                self.clear_draggables();
-=======
+                    },
+                    _ => {}
+                }
+            }
             Fate::Live
         }
     }}
 }
->>>>>>> 5351d3e2
 
 #[derive(Copy, Clone)]
 struct Undo;
@@ -262,18 +159,6 @@
                 }
                 _ => {}
             }
-<<<<<<< HEAD
-            Fate::Live
-        }
-            PlanControl::Redo(()) => {
-            if let Some(next_state) = self.redo_history.pop() {
-                self.undo_history.push(self.current.clone());
-                self.preview = next_state.clone();
-                self.current = next_state;
-                self.clear_selectables();
-                self.clear_draggables();
-=======
->>>>>>> 5351d3e2
 
             MaterializedReality::id() << Simulate{requester: Self::id(), delta: self.preview.delta.clone()};
         }
@@ -303,26 +188,6 @@
                 }
                 _ => {}
             }
-<<<<<<< HEAD
-            Fate::Live
-        }
-            PlanControl::WithLatestNode(position, update_preview) => {
-                let mut update_preview = update_preview;
-                self.preview = self.current.clone();
-                self.preview.ui_state.drawing_status = match self.current
-                    .ui_state
-                    .drawing_status
-                    .clone() {
-                    DrawingStatus::Nothing(_) => {
-                        update_preview = false;
-                        DrawingStatus::WithStartPoint(position)
-                    }
-                    DrawingStatus::WithStartPoint(start) => {
-                        if (position - start).norm() < FINISH_STROKE_TOLERANCE {
-                            DrawingStatus::Nothing(())
-                        } else {
-                            let new_node_refs = (0..self.preview.ui_state.n_lanes_per_side).into_iter().flat_map(|lane_idx| {
-=======
 
             MaterializedReality::id() << Simulate{requester: Self::id(), delta: self.preview.delta.clone()};
         }
@@ -348,7 +213,6 @@
                         DrawingStatus::Nothing(())
                     } else {
                         let new_node_refs = (0..self.preview.ui_state.n_lanes_per_side).into_iter().flat_map(|lane_idx| {
->>>>>>> 5351d3e2
                             let offset = (position - start).normalize().orthogonal() * (3.0 + 5.0 * lane_idx as N);
 
                             let maybe_right_stroke = LaneStroke::new(vec![
@@ -377,14 +241,14 @@
                                 maybe_right_lane_node_ref.into_iter().collect::<Vec<_>>()
                             }
                         });
-                            DrawingStatus::ContinuingFrom(new_node_refs.collect(), position)
-                        }
-                    }
-                    DrawingStatus::ContinuingFrom(current_nodes, previous_add) => {
-                        if (position - previous_add).norm() < FINISH_STROKE_TOLERANCE {
-                            DrawingStatus::Nothing(())
-                        } else {
-                            let new_current_nodes = current_nodes.clone().iter().map(|&LaneStrokeNodeRef(stroke_idx, node_idx)| {
+                        DrawingStatus::ContinuingFrom(new_node_refs.collect(), position)
+                    }
+                },
+                DrawingStatus::ContinuingFrom(current_nodes, previous_add) => {
+                    if (position - previous_add).norm() < FINISH_STROKE_TOLERANCE {
+                        DrawingStatus::Nothing(())
+                    } else {
+                        let new_current_nodes = current_nodes.clone().iter().map(|&LaneStrokeNodeRef(stroke_idx, node_idx)| {
                             let stroke = &mut self.preview.delta.new_strokes[stroke_idx];
                             let node = stroke.nodes()[node_idx];
                             let relative_position_in_basis = (node.position - previous_add).to_basis(node.direction);
@@ -408,158 +272,111 @@
                             } else {unreachable!()}
                         }).collect();
 
-                            let mut joined_some = false;
-                            let mut new_strokes_to_remove = Vec::new();
-
-                            for &LaneStrokeNodeRef(stroke_idx, node_idx) in &new_current_nodes {
-
-                                let (maybe_join_with, is_end) = {
-                                    let stroke = &self.preview.delta.new_strokes[stroke_idx];
-                                    let is_end = stroke.nodes().len() - 1 == node_idx;
-                                    let node = &stroke.nodes()[node_idx];
-
-                                    let all_strokes = self.preview
-                                        .delta
-                                        .new_strokes
-                                        .iter()
-                                        .enumerate()
-                                        .map(|(new_idx, new_stroke)| {
-                                            (SelectableStrokeRef::New(new_idx), new_stroke)
-                                        })
-                                        .chain(self.preview
-                                            .current_remaining_old_strokes
-                                            .mapping
-                                            .pairs()
-                                            .map(|(old_ref, old_stroke)| {
-                                                (SelectableStrokeRef::RemainingOld(*old_ref),
-                                                 old_stroke)
-                                            }));
-
-                                    let maybe_join_with = all_strokes.map(|(stroke_ref, stroke)| {
-                                            if is_end {
-                                                let mut distance = (stroke.nodes()[0].position -
-                                                                    node.position)
-                                                    .norm();
-                                                if !stroke.nodes()[0]
-                                                    .direction
-                                                    .is_roughly_within(node.direction, 0.5) {
-                                                    // prevent unaligned connects
-                                                    distance = ::std::f32::INFINITY
-                                                }
-                                                (stroke_ref, distance)
-                                            } else {
-                                                let mut distance =
-                                                    (stroke.nodes().last().unwrap().position -
-                                                     node.position)
-                                                        .norm();
-                                                if !stroke.nodes()
-                                                    .last()
-                                                    .unwrap()
-                                                    .direction
-                                                    .is_roughly_within(node.direction, 0.5) {
-                                                    // prevent unaligned connects
-                                                    distance = ::std::f32::INFINITY
-                                                }
-                                                (stroke_ref, distance)
-                                            }
-                                        })
-                                        .min_by_key(|&(_, distance)| OrderedFloat(distance))
-                                        .and_then(|(stroke_ref, distance)| if distance < 6.0 {
-                                            Some(stroke_ref)
+                        let mut joined_some = false;
+                        let mut new_strokes_to_remove = Vec::new();
+
+                        for &LaneStrokeNodeRef(stroke_idx, node_idx) in &new_current_nodes {
+                            
+                            let (maybe_join_with, is_end) = {
+                                let stroke = &self.preview.delta.new_strokes[stroke_idx];
+                                let is_end = stroke.nodes().len() - 1 == node_idx;
+                                let node = &stroke.nodes()[node_idx];
+
+                                let all_strokes = self.preview.delta.new_strokes.iter().enumerate().map(|(new_idx, new_stroke)|
+                                    (SelectableStrokeRef::New(new_idx), new_stroke)
+                                ).chain(self.preview.current_remaining_old_strokes.mapping.pairs().map(|(old_ref, old_stroke)|
+                                    (SelectableStrokeRef::RemainingOld(*old_ref), old_stroke)
+                                ));
+
+                                let maybe_join_with = all_strokes.map(|(stroke_ref, stroke)|
+                                    if is_end {
+                                        let mut distance = (stroke.nodes()[0].position - node.position).norm();
+                                        if !stroke.nodes()[0].direction.is_roughly_within(node.direction, 0.5) {
+                                            // prevent unaligned connects
+                                            distance = ::std::f32::INFINITY
+                                        }
+                                        (stroke_ref, distance)
+                                    } else {
+                                        let mut distance = (stroke.nodes().last().unwrap().position - node.position).norm();
+                                        if !stroke.nodes().last().unwrap().direction.is_roughly_within(node.direction, 0.5) {
+                                            // prevent unaligned connects
+                                            distance = ::std::f32::INFINITY
+                                        }
+                                        (stroke_ref, distance)
+                                    }
+                                ).min_by_key(|&(_, distance)| OrderedFloat(distance)).and_then(|(stroke_ref, distance)|
+                                    if distance < 6.0 {
+                                        Some(stroke_ref)
+                                    } else {None}
+                                );
+
+                                (maybe_join_with, is_end)
+                            };
+
+                            if let Some(join_with_ref) = maybe_join_with {
+                                joined_some = true;
+                                let mut self_join = false;
+
+                                let stroke = self.preview.delta.new_strokes[stroke_idx].clone();
+
+                                {
+                                    let other_stroke = match join_with_ref {
+                                        SelectableStrokeRef::New(other_stroke_idx) => {
+                                            if stroke_idx == other_stroke_idx {self_join = true;}
+                                            &mut self.preview.delta.new_strokes[other_stroke_idx]
+                                        },
+                                        SelectableStrokeRef::RemainingOld(old_ref) => {
+                                            let old_stroke = self.preview.current_remaining_old_strokes.mapping.get(old_ref).unwrap();
+                                            self.preview.delta.strokes_to_destroy.insert(old_ref, old_stroke.clone());
+                                            self.preview.delta.new_strokes.push(old_stroke.clone());
+                                            self.preview.delta.new_strokes.last_mut().unwrap()
+                                        }
+                                    };
+
+                                    let other_nodes = other_stroke.nodes().clone();
+
+                                    *other_stroke.nodes_mut() = if self_join {
+                                        let mut new_nodes = stroke.nodes().clone();
+                                        if is_end {
+                                            new_nodes.pop();
+                                            new_nodes.push(other_nodes[0]);
                                         } else {
-                                            None
-                                        });
-
-                                    (maybe_join_with, is_end)
-                                };
-
-                                if let Some(join_with_ref) = maybe_join_with {
-                                    joined_some = true;
-                                    let mut self_join = false;
-
-                                    let stroke = self.preview.delta.new_strokes[stroke_idx].clone();
-
-                                    {
-                                        let other_stroke = match join_with_ref {
-                                            SelectableStrokeRef::New(other_stroke_idx) => {
-                                                if stroke_idx == other_stroke_idx {
-                                                    self_join = true;
-                                                }
-                                                &mut self.preview.delta.new_strokes[other_stroke_idx]
-                                            }
-                                            SelectableStrokeRef::RemainingOld(old_ref) => {
-                                                let old_stroke = self.preview
-                                                    .current_remaining_old_strokes
-                                                    .mapping
-                                                    .get(old_ref)
-                                                    .unwrap();
-                                                self.preview
-                                                    .delta
-                                                    .strokes_to_destroy
-                                                    .insert(old_ref, old_stroke.clone());
-                                                self.preview
-                                                    .delta
-                                                    .new_strokes
-                                                    .push(old_stroke.clone());
-                                                self.preview.delta.new_strokes.last_mut().unwrap()
-                                            }
-                                        };
-
-                                        let other_nodes = other_stroke.nodes().clone();
-
-                                        *other_stroke.nodes_mut() = if self_join {
-                                            let mut new_nodes = stroke.nodes().clone();
-                                            if is_end {
-                                                new_nodes.pop();
-                                                new_nodes.push(other_nodes[0]);
-                                            } else {
-                                                new_nodes.remove(0);
-                                                new_nodes.insert(0, *other_nodes.last().unwrap());
-                                            }
-                                            new_nodes
-                                        } else if is_end {
-                                            let mut new_nodes = stroke.nodes().clone();
-                                            new_nodes.pop();
-                                            new_nodes.extend(other_nodes.into_iter());
-                                            new_nodes
-                                        } else {
-                                            let mut new_nodes = other_nodes;
-                                            new_nodes.extend(stroke.nodes().clone().into_iter().skip(1));
-                                            new_nodes
+                                            new_nodes.remove(0);
+                                            new_nodes.insert(0, *other_nodes.last().unwrap());
                                         }
-                                    }
-
-                                    if !self_join {
-                                        new_strokes_to_remove.push(stroke_idx);
+                                        new_nodes
+                                    } else if is_end {
+                                        let mut new_nodes = stroke.nodes().clone();
+                                        new_nodes.pop();
+                                        new_nodes.extend(other_nodes.into_iter());
+                                        new_nodes
+                                    } else {
+                                        let mut new_nodes = other_nodes;
+                                        new_nodes.extend(stroke.nodes().clone().into_iter().skip(1));
+                                        new_nodes
                                     }
                                 }
-                            }
-
-                            if joined_some {
-                                new_strokes_to_remove.sort();
-                                for idx_to_remove in new_strokes_to_remove.into_iter().rev() {
-                                    self.preview.delta.new_strokes.remove(idx_to_remove);
+
+                                if !self_join {
+                                    new_strokes_to_remove.push(stroke_idx);
                                 }
-                                DrawingStatus::Nothing(())
-                            } else {
-                                DrawingStatus::ContinuingFrom(new_current_nodes, position)
                             }
                         }
-                    }
-                    DrawingStatus::WithSelections(selections, _) => {
-                        DrawingStatus::WithSelections(selections, true)
-                    }
-                };
-                if update_preview {
-                    MaterializedReality::id() <<
-                    Simulate {
-                        requester: Self::id(),
-                        delta: self.preview.delta.clone(),
-                    };
-                }
-<<<<<<< HEAD
-                Fate::Live
-=======
+
+                        if joined_some {
+                            new_strokes_to_remove.sort();
+                            for idx_to_remove in new_strokes_to_remove.into_iter().rev() {
+                                self.preview.delta.new_strokes.remove(idx_to_remove);
+                            }
+                            DrawingStatus::Nothing(())
+                        } else {
+                            DrawingStatus::ContinuingFrom(new_current_nodes, position)
+                        }
+                    }
+                },
+                DrawingStatus::WithSelections(selections, _) => {
+                    DrawingStatus::WithSelections(selections, true)
+                }
             };
             if update_preview {
                 MaterializedReality::id() << Simulate{requester: Self::id(), delta: self.preview.delta.clone()};
@@ -582,33 +399,8 @@
                 self.preview.ui_state.drawing_status = DrawingStatus::WithSelections(
                     vec![(selection_ref, (start, end))].into_iter().collect(), false
                 );
->>>>>>> 5351d3e2
-            }
-            PlanControl::Select(selection_ref, start, end) => {
-                if let DrawingStatus::WithSelections(ref mut selections,
-                                                     ref mut remove_next_commit) =
-                    self.preview.ui_state.drawing_status {
-                    selections.insert(selection_ref, (start, end));
-                    *remove_next_commit = false;
-                } else {
-                    self.preview.ui_state.drawing_status =
-                        DrawingStatus::WithSelections(vec![(selection_ref, (start, end))]
-                                                          .into_iter()
-                                                          .collect(),
-                                                      false);
-                }
-
-<<<<<<< HEAD
-                if self.preview.ui_state.select_parallel {
-                    let stroke = match selection_ref {
-                        SelectableStrokeRef::New(node_idx) => {
-                            &self.preview.delta.new_strokes[node_idx]
-                        }
-                        SelectableStrokeRef::RemainingOld(old_ref) => {
-                            self.preview.current_remaining_old_strokes.mapping.get(old_ref).unwrap()
-                        }
-                    };
-=======
+            }
+
             if self.preview.ui_state.select_parallel {
                 let stroke = match selection_ref {
                     SelectableStrokeRef::New(node_idx) => &self.preview.delta.new_strokes[node_idx],
@@ -621,122 +413,53 @@
                 let start_direction = stroke.path().direction_along(start);
                 let end_position = stroke.path().along(end);
                 let end_direction = stroke.path().direction_along(end);
->>>>>>> 5351d3e2
-
-                    let start_position = stroke.path().along(start);
-                    let start_direction = stroke.path().direction_along(start);
-                    let end_position = stroke.path().along(end);
-                    let end_direction = stroke.path().direction_along(end);
-
-                    let mut additional_selections = Vec::new();
-
-                    let all_strokes =
-                        self.preview
-                            .delta
-                            .new_strokes
-                            .iter()
-                            .enumerate()
-                            .map(|(new_idx, new_stroke)| {
-                                (SelectableStrokeRef::New(new_idx), new_stroke)
-                            })
-                            .chain(self.preview
-                                .current_remaining_old_strokes
-                                .mapping
-                                .pairs()
-                                .map(|(old_ref, old_stroke)| {
-                                    (SelectableStrokeRef::RemainingOld(*old_ref), old_stroke)
-                                }));
-
-                    for (other_ref, other_stroke) in all_strokes {
-                        if other_ref != selection_ref {
-                            if let (Some(start_on_other_distance), Some(end_on_other_distance)) =
-                                (other_stroke.path().project(start_position),
-                                 other_stroke.path().project(end_position)) {
-                                let start_on_other = other_stroke.path()
-                                    .along(start_on_other_distance);
-                                let start_direction_on_other = other_stroke.path()
-                                    .direction_along(start_on_other_distance);
-                                let end_on_other = other_stroke.path().along(end_on_other_distance);
-                                let end_direction_on_other = other_stroke.path()
-                                    .direction_along(end_on_other_distance);
-
-                                let add_selection =
-                                    start_on_other.is_roughly_within(start_position, 60.0) &&
-                                    end_on_other.is_roughly_within(end_position, 60.0) &&
-                                    if start_on_other_distance < end_on_other_distance {
-                                        start_direction_on_other.is_roughly_within(start_direction, 0.1)
+
+                let mut additional_selections = Vec::new();
+
+                let all_strokes = self.preview.delta.new_strokes.iter().enumerate().map(|(new_idx, new_stroke)|
+                    (SelectableStrokeRef::New(new_idx), new_stroke)
+                ).chain(self.preview.current_remaining_old_strokes.mapping.pairs().map(|(old_ref, old_stroke)|
+                    (SelectableStrokeRef::RemainingOld(*old_ref), old_stroke)
+                ));
+
+                for (other_ref, other_stroke) in all_strokes {
+                    if other_ref != selection_ref {
+                        if let (Some(start_on_other_distance), Some(end_on_other_distance))
+                            = (other_stroke.path().project(start_position), other_stroke.path().project(end_position))
+                        {
+                            let start_on_other = other_stroke.path().along(start_on_other_distance);
+                            let start_direction_on_other = other_stroke.path().direction_along(start_on_other_distance);
+                            let end_on_other = other_stroke.path().along(end_on_other_distance);
+                            let end_direction_on_other = other_stroke.path().direction_along(end_on_other_distance);
+
+                            let add_selection = start_on_other.is_roughly_within(start_position, 60.0)
+                                && end_on_other.is_roughly_within(end_position, 60.0)
+                                && if start_on_other_distance < end_on_other_distance {
+                                    start_direction_on_other.is_roughly_within(start_direction, 0.1)
                                     && end_direction_on_other.is_roughly_within(end_direction, 0.1)
-                                    } else if self.preview.ui_state.select_opposite {
-                                        start_direction_on_other.is_roughly_within(-start_direction, 0.1)
+                                } else if self.preview.ui_state.select_opposite {
+                                    start_direction_on_other.is_roughly_within(-start_direction, 0.1)
                                     && end_direction_on_other.is_roughly_within(-end_direction, 0.1)
-                                    } else {
-                                        false
-                                    };
-                                if add_selection {
-                                    additional_selections.push((other_ref, (
+                                } else {
+                                    false
+                                };
+                            if add_selection {
+                                additional_selections.push((other_ref, (
                                     start_on_other_distance.min(end_on_other_distance),
                                     end_on_other_distance.max(start_on_other_distance)
                                 )));
-                                }
                             }
                         }
                     }
-
-                    if let DrawingStatus::WithSelections(ref mut selections, _) =
-                        self.preview.ui_state.drawing_status {
-                        for (other_ref, (start, end)) in additional_selections {
-                            selections.insert(other_ref, (start, end));
-                        }
-                    } else {
-                        unreachable!()
-                    }
-                }
-
-<<<<<<< HEAD
-                self.create_draggables();
-                Fate::Live
-            }
-            PlanControl::MaximizeSelection(()) => {
-            let new_selections = if let DrawingStatus::WithSelections(ref selections, _) = self.preview.ui_state.drawing_status {
-                selections.pairs().map(|(selection_ref, _)| {
-                    let stroke = match *selection_ref {
-                        SelectableStrokeRef::New(node_idx) => &self.preview.delta.new_strokes[node_idx],
-                        SelectableStrokeRef::RemainingOld(old_ref) =>
-                            self.preview.current_remaining_old_strokes.mapping.get(old_ref).unwrap()
-                    };
-                    (*selection_ref, (0.0, stroke.path().length()))
-                }).collect()
-            } else {unreachable!()};
-            self.preview.ui_state.drawing_status = DrawingStatus::WithSelections(new_selections, false);
-            Fate::Live
-        }
-            PlanControl::MoveSelection(delta) => {
-                self.preview = self.current.clone();
-                let new_selections = if let DrawingStatus::WithSelections(ref selections, _) =
-                    self.preview.ui_state.drawing_status {
-                    let mut with_subsections_moved = selections.pairs()
-                        .map(|(&selection_ref, &(start, end))| {
-                            let stroke = match selection_ref {
-                                SelectableStrokeRef::New(node_idx) => {
-                                    &self.preview.delta.new_strokes[node_idx]
-                                }
-                                SelectableStrokeRef::RemainingOld(old_ref) => {
-                                    self.preview
-                                        .current_remaining_old_strokes
-                                        .mapping
-                                        .get(old_ref)
-                                        .unwrap()
-                                }
-                            };
-                            (selection_ref, stroke.with_subsection_moved(start, end, delta))
-                        })
-                        .collect::<::fnv::FnvHashMap<_, _>>();
-
-                    #[derive(PartialEq, Eq)]
-                    enum C {
-                        Before,
-                        After,
-=======
+                }
+
+                if let DrawingStatus::WithSelections(ref mut selections, _) = self.preview.ui_state.drawing_status {
+                    for (other_ref, (start, end)) in additional_selections {
+                        selections.insert(other_ref, (start, end));
+                    }
+                } else {unreachable!()}
+            }
+
             self.create_draggables();
             Fate::Live
         }
@@ -776,186 +499,114 @@
                         SelectableStrokeRef::New(node_idx) => &self.preview.delta.new_strokes[node_idx],
                         SelectableStrokeRef::RemainingOld(old_ref) =>
                             self.preview.current_remaining_old_strokes.mapping.get(old_ref).unwrap()
->>>>>>> 5351d3e2
                     };
-
-                    let mut connector_alignments = Vec::<((SelectableStrokeRef, C),
-                                                          (SelectableStrokeRef, C))>::new();
-
-                    fn a_close_and_right_of_b(maybe_node_a: Option<&LaneStrokeNode>,
-                                              maybe_node_b: Option<&LaneStrokeNode>)
-                                              -> bool {
-                        if let (Some(node_a), Some(node_b)) = (maybe_node_a, maybe_node_b) {
-                            node_a.position.is_roughly_within(node_b.position, 7.0) &&
-                            (node_a.position - node_b.position)
-                                .dot(&node_a.direction.orthogonal()) >
-                            0.0
-                        } else {
-                            false
+                    (selection_ref, stroke.with_subsection_moved(start, end, delta))
+                }).collect::<::fnv::FnvHashMap<_, _>>();
+
+                #[derive(PartialEq, Eq)]
+                enum C{Before, After};
+
+                let mut connector_alignments = Vec::<((SelectableStrokeRef, C), (SelectableStrokeRef, C))>::new();
+
+                fn a_close_and_right_of_b(maybe_node_a: Option<&LaneStrokeNode>, maybe_node_b: Option<&LaneStrokeNode>) -> bool {
+                    if let (Some(node_a), Some(node_b)) = (maybe_node_a, maybe_node_b) {
+                        node_a.position.is_roughly_within(node_b.position, 7.0)
+                        && (node_a.position - node_b.position).dot(&node_a.direction.orthogonal()) > 0.0
+                    } else {false}
+                }
+
+                for (
+                    (&selection_ref_a, &(_, ref maybe_before_connector_a, ref new_subsection_a, ref maybe_after_connector_a, _)),
+                    (&selection_ref_b, &(_, ref maybe_before_connector_b, ref new_subsection_b, ref maybe_after_connector_b, _))
+                ) in with_subsections_moved.iter().cartesian_product(with_subsections_moved.iter()).filter(|&((a, _), (b, _))| a != b) {
+                    if a_close_and_right_of_b(new_subsection_a.get(0), new_subsection_b.get(0))
+                    && maybe_before_connector_a.is_some() && maybe_before_connector_b.is_some() {
+                        connector_alignments.push(((selection_ref_a, C::Before), (selection_ref_b, C::Before)));
+                    }
+                    if a_close_and_right_of_b(new_subsection_a.get(0), new_subsection_b.last())
+                    && maybe_before_connector_a.is_some() && maybe_after_connector_b.is_some()
+                    && !connector_alignments.iter().any(|other|
+                        other == &((selection_ref_b, C::After), (selection_ref_a, C::Before))
+                    ) {
+                        connector_alignments.push(((selection_ref_a, C::Before), (selection_ref_b, C::After)));
+                    }
+                    if a_close_and_right_of_b(new_subsection_a.last(), new_subsection_b.last())
+                    && maybe_after_connector_a.is_some() && maybe_after_connector_b.is_some() {
+                        connector_alignments.push(((selection_ref_a, C::After), (selection_ref_b, C::After)));
+                    }
+                    if a_close_and_right_of_b(new_subsection_a.last(), new_subsection_b.get(0))
+                    && maybe_after_connector_a.is_some() && maybe_before_connector_b.is_some()
+                    && !connector_alignments.iter().any(|other|
+                        other == &((selection_ref_b, C::Before), (selection_ref_a, C::After))
+                    ) {
+                        connector_alignments.push(((selection_ref_a, C::After), (selection_ref_b, C::Before)));
+                    }
+                }
+
+                if connector_alignments.len() > 1 {
+                    // figure out which alignments need to happen first
+                    // yes, this is not optimal at all, but correct
+                    while {
+                        let mut something_happened = false;
+                        #[allow(needless_range_loop)]
+                        for i in 0..connector_alignments.len() {
+                            let swap = {
+                                let &(_, ref align_a_to) = &connector_alignments[i];
+                                connector_alignments.iter().position(|&(ref b, _)| align_a_to == b)
+                                    .and_then(|b_idx| if b_idx > i {Some(b_idx)} else {None})
+                            };
+                            if let Some(swap_with) = swap {
+                                connector_alignments.swap(i, swap_with);
+                                something_happened = true;
+                                break;
+                            }
                         }
-                    }
-
-                    for ((&selection_ref_a,
-                          &(_,
-                            ref maybe_before_connector_a,
-                            ref new_subsection_a,
-                            ref maybe_after_connector_a,
-                            _)),
-                         (&selection_ref_b,
-                          &(_,
-                            ref maybe_before_connector_b,
-                            ref new_subsection_b,
-                            ref maybe_after_connector_b,
-                            _))) in
-                        with_subsections_moved.iter()
-                            .cartesian_product(with_subsections_moved.iter())
-                            .filter(|&((a, _), (b, _))| a != b) {
-                        if a_close_and_right_of_b(new_subsection_a.get(0),
-                                                  new_subsection_b.get(0)) &&
-                           maybe_before_connector_a.is_some() &&
-                           maybe_before_connector_b.is_some() {
-                            connector_alignments.push(((selection_ref_a, C::Before), (selection_ref_b, C::Before)));
-                        }
-                        if a_close_and_right_of_b(new_subsection_a.get(0),
-                                                  new_subsection_b.last()) &&
-                           maybe_before_connector_a.is_some() &&
-                           maybe_after_connector_b.is_some() &&
-                           !connector_alignments.iter().any(|other| {
-                            other == &((selection_ref_b, C::After), (selection_ref_a, C::Before))
-                        }) {
-                            connector_alignments.push(((selection_ref_a, C::Before), (selection_ref_b, C::After)));
-                        }
-                        if a_close_and_right_of_b(new_subsection_a.last(),
-                                                  new_subsection_b.last()) &&
-                           maybe_after_connector_a.is_some() &&
-                           maybe_after_connector_b.is_some() {
-                            connector_alignments.push(((selection_ref_a, C::After), (selection_ref_b, C::After)));
-                        }
-                        if a_close_and_right_of_b(new_subsection_a.last(),
-                                                  new_subsection_b.get(0)) &&
-                           maybe_after_connector_a.is_some() &&
-                           maybe_before_connector_b.is_some() &&
-                           !connector_alignments.iter().any(|other| {
-                            other == &((selection_ref_b, C::Before), (selection_ref_a, C::After))
-                        }) {
-                            connector_alignments.push(((selection_ref_a, C::After), (selection_ref_b, C::Before)));
-                        }
-                    }
-
-                    if connector_alignments.len() > 1 {
-                        // figure out which alignments need to happen first
-                        // yes, this is not optimal at all, but correct
-                        while {
-                            let mut something_happened = false;
-                        #[allow(needless_range_loop)]
-                            for i in 0..connector_alignments.len() {
-                                let swap = {
-                                    let &(_, ref align_a_to) = &connector_alignments[i];
-                                    connector_alignments.iter().position(|&(ref b, _)| align_a_to == b)
-                                    .and_then(|b_idx| if b_idx > i {Some(b_idx)} else {None})
-                                };
-                                if let Some(swap_with) = swap {
-                                    connector_alignments.swap(i, swap_with);
-                                    something_happened = true;
-                                    break;
-                                }
-                            }
-                            something_happened
-                        } {}
-                    }
-
-                    for ((align_ref, align_connector), (align_to_ref, align_to_connector)) in
-                        connector_alignments {
-                        let align_to = match align_to_connector {
-                            C::Before => with_subsections_moved[&align_to_ref].1.unwrap(),
-                            C::After => with_subsections_moved[&align_to_ref].3.unwrap(),
-                        };
-                        let align = match align_connector {
-                            C::Before => {
-                                with_subsections_moved.get_mut(&align_ref)
-                                    .unwrap()
-                                    .1
-                                    .as_mut()
-                                    .unwrap()
-                            }
-                            C::After => {
-                                with_subsections_moved.get_mut(&align_ref)
-                                    .unwrap()
-                                    .3
-                                    .as_mut()
-                                    .unwrap()
+                        something_happened
+                    } {}
+                } 
+
+                for ((align_ref, align_connector), (align_to_ref, align_to_connector)) in connector_alignments {
+                    let align_to = match align_to_connector {
+                        C::Before => with_subsections_moved[&align_to_ref].1.unwrap(),
+                        C::After => with_subsections_moved[&align_to_ref].3.unwrap()
+                    };
+                    let align = match align_connector {
+                        C::Before => with_subsections_moved.get_mut(&align_ref).unwrap().1.as_mut().unwrap(),
+                        C::After => with_subsections_moved.get_mut(&align_ref).unwrap().3.as_mut().unwrap()
+                    };
+
+                    let direction_sign = align.direction.dot(&align_to.direction).signum();
+                    align.direction = direction_sign * align_to.direction;
+                    let distance = if direction_sign < 0.0 {6.0} else {5.0};
+                    align.position = align_to.position + distance * align.direction.orthogonal();
+                }
+
+                let mut new_selections = CDict::new();
+
+                for (selection_ref, (b, bc, s, ac, a)) in with_subsections_moved {
+                    if let Ok(new_stroke) = LaneStroke::new(
+                        b.into_iter().chain(bc).chain(s.clone()).chain(ac).chain(a).collect()
+                    ).map_err(|e| println!("{:?}", e)) {
+                        let new_selection_start = new_stroke.path().project(s[0].position).unwrap();
+                        let new_selection_end = new_stroke.path().project(s.last().unwrap().position).unwrap();
+
+                        let new_selection_ref = match selection_ref {
+                            SelectableStrokeRef::New(stroke_idx) => {
+                                self.preview.delta.new_strokes[stroke_idx] = new_stroke;
+                                SelectableStrokeRef::New(stroke_idx)
+                            },
+                            SelectableStrokeRef::RemainingOld(old_ref) => {
+                                let old_stroke = self.preview.current_remaining_old_strokes.mapping.get(old_ref).unwrap();
+                                self.preview.delta.strokes_to_destroy.insert(old_ref, old_stroke.clone());
+                                self.preview.delta.new_strokes.push(new_stroke);
+                                SelectableStrokeRef::New(self.preview.delta.new_strokes.len() - 1)
                             }
                         };
 
-                        let direction_sign = align.direction.dot(&align_to.direction).signum();
-                        align.direction = direction_sign * align_to.direction;
-                        let distance = if direction_sign < 0.0 { 6.0 } else { 5.0 };
-                        align.position = align_to.position +
-                                         distance * align.direction.orthogonal();
-                    }
-
-<<<<<<< HEAD
-                    let mut new_selections = CDict::new();
-
-                    for (selection_ref, (b, bc, s, ac, a)) in with_subsections_moved {
-                        if let Ok(new_stroke) = LaneStroke::new(b.into_iter()
-                                .chain(bc)
-                                .chain(s.clone())
-                                .chain(ac)
-                                .chain(a)
-                                .collect())
-                            .map_err(|e| println!("{:?}", e)) {
-                            let new_selection_start =
-                                new_stroke.path().project(s[0].position).unwrap();
-                            let new_selection_end =
-                                new_stroke.path().project(s.last().unwrap().position).unwrap();
-
-                            let new_selection_ref = match selection_ref {
-                                SelectableStrokeRef::New(stroke_idx) => {
-                                    self.preview.delta.new_strokes[stroke_idx] = new_stroke;
-                                    SelectableStrokeRef::New(stroke_idx)
-                                }
-                                SelectableStrokeRef::RemainingOld(old_ref) => {
-                                    let old_stroke = self.preview
-                                        .current_remaining_old_strokes
-                                        .mapping
-                                        .get(old_ref)
-                                        .unwrap();
-                                    self.preview
-                                        .delta
-                                        .strokes_to_destroy
-                                        .insert(old_ref, old_stroke.clone());
-                                    self.preview.delta.new_strokes.push(new_stroke);
-                                    SelectableStrokeRef::New(self.preview.delta.new_strokes.len() -
-                                                             1)
-                                }
-                            };
-
-                            new_selections.insert(new_selection_ref,
-                                                  (new_selection_start, new_selection_end));
-                        }
-                    }
-
-                    new_selections
-                } else {
-                    unreachable!()
-                };
-                self.preview.ui_state.drawing_status =
-                    DrawingStatus::WithSelections(new_selections, false);
-                self.preview.ui_state.dirty = true;
-                MaterializedReality::id() <<
-                Simulate {
-                    requester: Self::id(),
-                    delta: self.preview.delta.clone(),
-                };
-                Fate::Live
-            }
-            PlanControl::DeleteSelection(()) => {
-            self.preview = self.current.clone();
-            if let DrawingStatus::WithSelections(ref selections, _) = self.preview.ui_state.drawing_status {
-                let mut new_stroke_indices_to_remove = Vec::new();
-                let mut new_strokes = Vec::new();
-=======
+                        new_selections.insert(new_selection_ref, (new_selection_start, new_selection_end));
+                    }
+                }
+
                 new_selections
             } else {unreachable!()};
             self.preview.ui_state.drawing_status = DrawingStatus::WithSelections(new_selections, false);
@@ -965,7 +616,6 @@
         }
     }}
 }
->>>>>>> 5351d3e2
 
 #[derive(Copy, Clone)]
 struct DeleteSelection;
@@ -1006,102 +656,6 @@
             for new_stroke in new_strokes {
                 self.preview.delta.new_strokes.push(new_stroke);
             }
-<<<<<<< HEAD
-            self.preview.ui_state.drawing_status = DrawingStatus::Nothing(());
-            self.clear_selectables();
-            self.clear_draggables();
-            Self::id() << PlanControl::Commit(true, P2::new(0.0, 0.0));
-            Fate::Live
-        }
-            PlanControl::AddStroke(ref stroke) => {
-                self.preview = self.current.clone();
-                self.preview.delta.new_strokes.push(stroke.clone());
-                MaterializedReality::id() <<
-                Simulate {
-                    requester: Self::id(),
-                    delta: self.preview.delta.clone(),
-                };
-                Fate::Live
-            }
-            PlanControl::CreateGrid(gridsize) => {
-                let grid_size = gridsize;
-                let grid_spacing = 1000.0;
-
-                for x in 0..grid_size {
-                    self.receive(&PlanControl::WithLatestNode(P2::new((x as f32 + 0.5) *
-                                                                      grid_spacing,
-                                                                      0.0),
-                                                              false));
-                    self.receive(&PlanControl::Commit(false, P2::new(0.0, 0.0)));
-                    self.receive(&PlanControl::WithLatestNode(P2::new((x as f32 + 0.5) *
-                                                                      grid_spacing,
-                                                                      grid_size as f32 *
-                                                                      grid_spacing),
-                                                              false));
-                    self.receive(&PlanControl::Commit(false, P2::new(0.0, 0.0)));
-                    self.receive(&PlanControl::WithLatestNode(P2::new((x as f32 + 0.5) *
-                                                                      grid_spacing,
-                                                                      grid_size as f32 *
-                                                                      grid_spacing),
-                                                              false));
-                    self.receive(&PlanControl::Commit(false, P2::new(0.0, 0.0)));
-                }
-                for y in 0..grid_size {
-                    self.receive(&PlanControl::WithLatestNode(P2::new(0.0,
-                                                                      (y as f32 + 0.5) *
-                                                                      grid_spacing),
-                                                              false));
-                    self.receive(&PlanControl::Commit(false, P2::new(0.0, 0.0)));
-                    self.receive(&PlanControl::WithLatestNode(P2::new(grid_size as f32 *
-                                                                      grid_spacing,
-                                                                      (y as f32 + 0.5) *
-                                                                      grid_spacing),
-                                                              false));
-                    self.receive(&PlanControl::Commit(false, P2::new(0.0, 0.0)));
-                    self.receive(&PlanControl::WithLatestNode(P2::new(grid_size as f32 *
-                                                                      grid_spacing,
-                                                                      (y as f32 + 0.5) *
-                                                                      grid_spacing),
-                                                              false));
-                    self.receive(&PlanControl::Commit(false, P2::new(0.0, 0.0)));
-                }
-                self.receive(&PlanControl::Commit(true, P2::new(0.0, 0.0)));
-                MaterializedReality::id() <<
-                Simulate {
-                    requester: Self::id(),
-                    delta: self.preview.delta.clone(),
-                };
-                Fate::Live
-            }
-            PlanControl::Materialize(()) => {
-            MaterializedReality::id() << Apply{requester: Self::id(), delta: self.current.delta.clone()};
-            *self = CurrentPlan::default();
-            self.clear_selectables();
-            self.clear_draggables();
-            self.preview.ui_state.recreate_selectables = true;
-            Fate::Live
-        }
-            PlanControl::SetSelectionMode(select_parallel, select_opposite) => {
-                self.preview.ui_state.select_parallel = select_parallel;
-                self.preview.ui_state.select_opposite = select_opposite;
-                self.current.ui_state.select_parallel = select_parallel;
-                self.current.ui_state.select_opposite = select_opposite;
-                Fate::Live
-            }
-            PlanControl::SetNLanes(n_lanes) => {
-                self.preview.ui_state.n_lanes_per_side = n_lanes;
-                self.current.ui_state.n_lanes_per_side = n_lanes;
-                let at = match self.preview.ui_state.drawing_status {
-                    DrawingStatus::ContinuingFrom(_, last_add) => last_add,
-                    _ => P2::new(0.0, 0.0),
-                };
-                Self::id() << PlanControl::WithLatestNode(at, true);
-                Fate::Live
-            }
-            PlanControl::ToggleBothSides(()) => {
-            self.preview.ui_state.create_both_sides = !self.preview.ui_state.create_both_sides;
-            self.current.ui_state.create_both_sides = self.preview.ui_state.create_both_sides;
-=======
         }
         self.preview.ui_state.drawing_status = DrawingStatus::Nothing(());
         self.clear_selectables();
@@ -1194,20 +748,14 @@
         SetNLanes(n_lanes) => {
             self.preview.ui_state.n_lanes_per_side = n_lanes;
             self.current.ui_state.n_lanes_per_side = n_lanes;
->>>>>>> 5351d3e2
             let at = match self.preview.ui_state.drawing_status {
                 DrawingStatus::ContinuingFrom(_, last_add) => last_add,
                 _ => P2::new(0.0, 0.0)
             };
-<<<<<<< HEAD
-            Self::id() << PlanControl::WithLatestNode(at, true);
-=======
             Self::id() << WithLatestNode(at, true);
->>>>>>> 5351d3e2
             Fate::Live
         }
-        }
-    }
+    }}
 }
 
 #[derive(Copy, Clone)]
@@ -1228,25 +776,6 @@
 
 use self::materialized_reality::SimulationResult;
 
-<<<<<<< HEAD
-impl Recipient<SimulationResult> for CurrentPlan {
-    fn receive(&mut self, msg: &SimulationResult) -> Fate {
-        match *msg {
-            SimulationResult { ref remaining_old_strokes, ref result_delta } => {
-                self.preview.current_remaining_old_strokes = remaining_old_strokes.clone();
-                self.preview.current_plan_result_delta = result_delta.clone();
-                self.preview.ui_state.dirty = true;
-                if self.preview.ui_state.recreate_selectables {
-                    self.preview.ui_state.recreate_selectables = false;
-                    self.create_selectables();
-                }
-                if self.preview.ui_state.recreate_draggables {
-                    self.preview.ui_state.recreate_draggables = false;
-                    self.create_draggables();
-                    self.create_addables();
-                }
-                Fate::Live
-=======
 impl Recipient<SimulationResult> for CurrentPlan{
     fn receive(&mut self, msg: &SimulationResult) -> Fate {match *msg{
         SimulationResult{ref remaining_old_strokes, ref result_delta} => {
@@ -1265,73 +794,55 @@
                 self.preview.ui_state.recreate_draggables = false;
                 self.create_draggables();
                 self.create_addables();
->>>>>>> 5351d3e2
-            }
-        }
-    }
+            }
+            Fate::Live
+        }
+    }}
 }
 
 #[derive(Copy, Clone, PartialEq, Eq, Hash, Debug)]
-pub enum SelectableStrokeRef {
+pub enum SelectableStrokeRef{
     New(usize),
-    RemainingOld(LaneStrokeRef),
+    RemainingOld(LaneStrokeRef)
 }
 
 impl CurrentPlan {
     fn create_selectables(&mut self) {
         for (stroke_idx, stroke) in self.preview.delta.new_strokes.iter().enumerate() {
-            Swarm::<LaneStrokeSelectable>::all() <<
-            CreateWith(LaneStrokeSelectable::new(SelectableStrokeRef::New(stroke_idx),
-                                                 stroke.path().clone()),
-                       AddToUI);
+            Swarm::<LaneStrokeSelectable>::all() << CreateWith(
+                LaneStrokeSelectable::new(SelectableStrokeRef::New(stroke_idx), stroke.path().clone()
+            ), AddToUI);
         }
         for (old_ref, stroke) in self.preview.current_remaining_old_strokes.mapping.pairs() {
-            Swarm::<LaneStrokeSelectable>::all() <<
-            CreateWith(LaneStrokeSelectable::new(SelectableStrokeRef::RemainingOld(*old_ref),
-                                                 stroke.path().clone()),
-                       AddToUI);
+            Swarm::<LaneStrokeSelectable>::all() << CreateWith(
+                LaneStrokeSelectable::new(SelectableStrokeRef::RemainingOld(*old_ref), stroke.path().clone()
+            ), AddToUI);
         }
     }
 
     fn create_draggables(&mut self) {
-        if let DrawingStatus::WithSelections(ref selections, _) =
-            self.preview.ui_state.drawing_status {
+        if let DrawingStatus::WithSelections(ref selections, _) = self.preview.ui_state.drawing_status {
             for (&selection_ref, &(start, end)) in selections.pairs() {
                 let stroke = match selection_ref {
-                    SelectableStrokeRef::New(stroke_idx) => {
-                        &self.preview.delta.new_strokes[stroke_idx]
-                    }
-                    SelectableStrokeRef::RemainingOld(old_stroke_ref) => {
-                        self.preview
-                            .current_remaining_old_strokes
-                            .mapping
-                            .get(old_stroke_ref)
-                            .unwrap()
-                    }
+                    SelectableStrokeRef::New(stroke_idx) => &self.preview.delta.new_strokes[stroke_idx],
+                    SelectableStrokeRef::RemainingOld(old_stroke_ref) => self.preview.current_remaining_old_strokes.mapping.get(old_stroke_ref).unwrap()
                 };
                 if let Some(subsection) = stroke.path().subsection(start, end) {
-                    Swarm::<LaneStrokeDraggable>::all() <<
-                    CreateWith(LaneStrokeDraggable::new(selection_ref, subsection), AddToUI);
+                    Swarm::<LaneStrokeDraggable>::all() << CreateWith(
+                        LaneStrokeDraggable::new(selection_ref, subsection),
+                        AddToUI
+                    );
                 }
             }
         }
     }
 
     fn create_addables(&mut self) {
-        if let DrawingStatus::WithSelections(ref selections, _) =
-            self.preview.ui_state.drawing_status {
+        if let DrawingStatus::WithSelections(ref selections, _) = self.preview.ui_state.drawing_status {
             for (&selection_ref, &(start, end)) in selections.pairs() {
                 let stroke = match selection_ref {
-                    SelectableStrokeRef::New(stroke_idx) => {
-                        &self.preview.delta.new_strokes[stroke_idx]
-                    }
-                    SelectableStrokeRef::RemainingOld(old_stroke_ref) => {
-                        self.preview
-                            .current_remaining_old_strokes
-                            .mapping
-                            .get(old_stroke_ref)
-                            .unwrap()
-                    }
+                    SelectableStrokeRef::New(stroke_idx) => &self.preview.delta.new_strokes[stroke_idx],
+                    SelectableStrokeRef::RemainingOld(old_stroke_ref) => self.preview.current_remaining_old_strokes.mapping.get(old_stroke_ref).unwrap()
                 };
                 let start_position = stroke.path().along(start);
                 let start_direction = stroke.path().direction_along(start);
@@ -1339,44 +850,36 @@
                 let end_direction = stroke.path().direction_along(end);
 
                 let is_right_of_stroke = |other_stroke: &LaneStroke| {
-                    if let Some(start_on_other_distance) =
-                        other_stroke.path().project(start_position) {
+                    if let Some(start_on_other_distance) = other_stroke.path().project(start_position) {
                         let start_on_other = other_stroke.path().along(start_on_other_distance);
-                        start_on_other.is_roughly_within(start_position, 6.0) &&
-                        (start_on_other - start_position).dot(&start_direction.orthogonal()) > 0.0
-                    } else if let Some(end_on_other_distance) =
-                        other_stroke.path().project(end_position) {
+                        start_on_other.is_roughly_within(start_position, 6.0)
+                        && (start_on_other - start_position).dot(&start_direction.orthogonal()) > 0.0
+                    } else if let Some(end_on_other_distance) = other_stroke.path().project(end_position) {
                         let end_on_other = other_stroke.path().along(end_on_other_distance);
-                        end_on_other.is_roughly_within(end_position, 6.0) &&
-                        (end_on_other - end_position).dot(&end_direction.orthogonal()) > 0.0
+                        end_on_other.is_roughly_within(end_position, 6.0)
+                        && (end_on_other - end_position).dot(&end_direction.orthogonal()) > 0.0
                     } else {
                         false
                     }
                 };
 
-                let mut all_strokes = self.preview
-                    .delta
-                    .new_strokes
-                    .iter()
+                let mut all_strokes = self.preview.delta.new_strokes.iter()
                     .chain(self.preview.current_remaining_old_strokes.mapping.values());
 
-                if !all_strokes.any(is_right_of_stroke) {
-                    if let Some(shifted_stroke) =
-                        stroke.subsection(start, end).and_then(|subsection| {
-                            LaneStroke::new(subsection.nodes()
-                                    .iter()
-                                    .map(|node| {
-                                        LaneStrokeNode {
-                                            position: node.position +
-                                                      5.0 * node.direction.orthogonal(),
-                                            direction: node.direction,
-                                        }
-                                    })
-                                    .collect())
-                                .ok()
-                        }) {
-                        Swarm::<LaneStrokeAddable>::all() <<
-                        CreateWith(LaneStrokeAddable::new(shifted_stroke), AddToUI);
+                if ! all_strokes.any(is_right_of_stroke) {
+                    if let Some(shifted_stroke) = stroke.subsection(start, end).and_then(|subsection|
+                        LaneStroke::new(
+                            subsection.nodes().iter().map(|node|
+                                LaneStrokeNode{
+                                    position: node.position + 5.0 * node.direction.orthogonal(),
+                                    direction: node.direction
+                                }
+                            ).collect()
+                        ).ok()
+                    ) {
+                        Swarm::<LaneStrokeAddable>::all() << CreateWith(
+                            LaneStrokeAddable::new(shifted_stroke), AddToUI
+                        );
                     }
                 }
             }
@@ -1394,26 +897,26 @@
 }
 
 #[derive(Compact, Clone)]
-pub enum DrawingStatus {
+pub enum DrawingStatus{
     Nothing(()),
     WithStartPoint(P2),
     ContinuingFrom(CVec<LaneStrokeNodeRef>, P2),
-    WithSelections(CDict<SelectableStrokeRef, (N, N)>, bool),
-}
-
-impl ::std::fmt::Debug for DrawingStatus {
+    WithSelections(CDict<SelectableStrokeRef, (N, N)>, bool)
+}
+
+impl ::std::fmt::Debug for DrawingStatus{
     fn fmt(&self, f: &mut ::std::fmt::Formatter) -> ::std::fmt::Result {
-        match *self {
+        match *self{
             DrawingStatus::Nothing(..) => write!(f, "Nothing"),
             DrawingStatus::WithStartPoint(..) => write!(f, "WithStartPoint"),
             DrawingStatus::ContinuingFrom(..) => write!(f, "ContinuingFrom"),
-            DrawingStatus::WithSelections(..) => write!(f, "WithSelections"),
-        }
-    }
+            DrawingStatus::WithSelections(..) => write!(f, "WithSelections")
+        }
+    } 
 }
 
 #[derive(Compact, Clone)]
-struct PlanUIState {
+struct PlanUIState{
     create_both_sides: bool,
     n_lanes_per_side: usize,
     select_parallel: bool,
@@ -1421,12 +924,12 @@
     drawing_status: DrawingStatus,
     dirty: bool,
     recreate_selectables: bool,
-    recreate_draggables: bool,
-}
-
-impl Default for PlanUIState {
-    fn default() -> PlanUIState {
-        PlanUIState {
+    recreate_draggables: bool
+}
+
+impl Default for PlanUIState{
+    fn default() -> PlanUIState{
+        PlanUIState{
             create_both_sides: true,
             n_lanes_per_side: 2,
             select_parallel: true,
@@ -1434,7 +937,7 @@
             drawing_status: DrawingStatus::Nothing(()),
             dirty: true,
             recreate_selectables: false,
-            recreate_draggables: false,
+            recreate_draggables: false
         }
     }
 }
