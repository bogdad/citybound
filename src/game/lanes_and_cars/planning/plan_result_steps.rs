--- conflicted
+++ resolved
@@ -1,14 +1,13 @@
-use descartes::{N, P2, Path, Norm, Band, Intersect, convex_hull, Curve, FiniteCurve,
-                RoughlyComparable, Dot, WithUniqueOrthogonal, Segment, HasBoundingBox, BoundingBox};
+use descartes::{N, P2, Path, Norm, Band, Intersect, convex_hull, Curve, FiniteCurve, RoughlyComparable, Dot, WithUniqueOrthogonal, Segment, HasBoundingBox, BoundingBox};
 use kay::{CVec, CDict};
-use core::geometry::CPath;
+use core::geometry::{CPath};
 use core::disjoint_sets::DisjointSets;
 use ordered_float::OrderedFloat;
-use itertools::Itertools;
+use itertools::{Itertools};
 use super::{LaneStroke, LaneStrokeNode, Intersection, LaneStrokeRef};
 
-const STROKE_INTERSECTION_WIDTH: N = 4.0;
-const INTERSECTION_GROUPING_RADIUS: N = 30.0;
+const STROKE_INTERSECTION_WIDTH : N = 4.0;
+const INTERSECTION_GROUPING_RADIUS : N = 30.0;
 
 #[inline(never)]
 pub fn find_intersections(strokes: &CVec<LaneStroke>) -> CVec<Intersection> {
@@ -29,89 +28,43 @@
             && (*point_i - *point_j).norm() < INTERSECTION_GROUPING_RADIUS
     );
 
-    intersection_point_groups.sets()
-        .filter_map(|group| if group.len() >= 2 {
-            Some(Intersection {
+    intersection_point_groups.sets().filter_map(|group|
+        if group.len() >= 2 {
+            Some(Intersection{
                 shape: convex_hull::<CPath>(group).shift_orthogonally(-5.0).unwrap(),
                 incoming: CDict::new(),
                 outgoing: CDict::new(),
                 strokes: CVec::new(),
-                timings: CVec::new(),
+                timings: CVec::new()
             })
-        } else {
-            None
-        })
-        .collect::<CVec<_>>()
+        } else {None}
+    ).collect::<CVec<_>>()
 }
 
 use ::core::grid_accelerator::GridAccelerator;
 
-#[allow(let_and_return)]
-// stupid lifetime complaining otherwise
+#[allow(let_and_return)] // stupid lifetime complaining otherwise
 #[inline(never)]
 fn find_intersection_points(strokes: &CVec<LaneStroke>) -> Vec<P2> {
     let mut grid = GridAccelerator::new(400.0);
     let mut bands = Vec::new();
     for (i, stroke) in strokes.iter().enumerate() {
         bands.push(Band::new(stroke.path().clone(), STROKE_INTERSECTION_WIDTH).outline());
-        grid.add(i,
-                 stroke.path()
-                     .segments()
-                     .iter()
-                     .map(|segment| segment.bounding_box().grown_by(STROKE_INTERSECTION_WIDTH)));
+        grid.add(i, stroke.path().segments().iter().map(|segment| segment.bounding_box().grown_by(STROKE_INTERSECTION_WIDTH)));
     }
 
-    let points = grid.colocated_pairs()
-        .into_iter()
-        .flat_map(|&(stroke_idx_a, ref stroke_idx_b_bmap)| {
-            stroke_idx_b_bmap.iter()
-                .flat_map(|stroke_idx_b| {
-                    if stroke_idx_a != stroke_idx_b as usize {
-                        (&bands[stroke_idx_a], strokes[stroke_idx_b as usize].path())
-                            .intersect()
-                            .iter()
-                            .map(|intersection| intersection.position)
-                            .collect::<Vec<_>>()
-                    } else {
-                        vec![]
-                    }
-                })
-                .collect::<Vec<_>>()
-        })
-        .collect::<Vec<_>>();
+    let points = grid.colocated_pairs().into_iter().flat_map(|&(stroke_idx_a, ref stroke_idx_b_bmap)|
+        stroke_idx_b_bmap.iter().flat_map(|stroke_idx_b| {
+            if stroke_idx_a != stroke_idx_b as usize {
+                (&bands[stroke_idx_a], strokes[stroke_idx_b as usize].path()).intersect().iter().map(|intersection| intersection.position).collect::<Vec<_>>()
+            } else {vec![]}
+        }).collect::<Vec<_>>()
+    ).collect::<Vec<_>>();
 
     points
 }
 
 #[inline(never)]
-<<<<<<< HEAD
-pub fn trim_strokes_and_add_incoming_outgoing(strokes: &CVec<LaneStroke>,
-                                              intersections: &mut CVec<Intersection>)
-                                              -> CVec<LaneStroke> {
-    // let mut strokes = strokes.clone();
-    // let mut first_new_index = 0;
-    // // resolve self-intersections
-    // while {
-    //     let mut something_happened = false;
-    //     let mut split_strokes = Vec::new();
-
-    //     for i in (first_new_index..strokes.len()).rev() {
-    //         if let Some(self_intersection) = strokes[i].path().self_intersections().into_iter().next() {
-    //             let division_distance = (self_intersection.along_a + self_intersection.along_b) / 2.0;
-    //             println!("{:?}", division_distance);
-    //             split_strokes.extend(strokes[i].subsection(0.0, division_distance));
-    //             split_strokes.extend(strokes[i].subsection(division_distance, strokes[i].path().length()));
-    //             strokes.remove(i);
-    //             something_happened = true;
-    //         }
-    //     }
-
-    //     first_new_index = strokes.len();
-    //     strokes.extend(split_strokes);
-
-    //     something_happened
-    // } {}
-=======
 pub fn trim_strokes_and_add_incoming_outgoing(strokes: &CVec<LaneStroke>, intersections: &mut CVec<Intersection>) -> CVec<LaneStroke> {
     let mut strokes = strokes.clone();
     let mut first_new_index = 0;
@@ -135,83 +88,65 @@
 
         something_happened
     } {}
->>>>>>> 5351d3e2
 
     let ref_strokes = strokes.into_iter().enumerate().map(|(i, stroke)| (LaneStrokeRef(i), stroke));
 
     ref_strokes.flat_map(|(stroke_ref, stroke)| {
-            let path = stroke.path();
-            let mut start_trim = 0.0f32;
-            let mut end_trim = path.length();
-            let mut cuts = Vec::new();
-
-            for ref mut intersection in intersections.iter_mut() {
-                let intersection_points = (path, &intersection.shape).intersect();
-                if intersection_points.len() >= 2 {
-                    let entry_distance =
-                        intersection_points.iter().map(|p| OrderedFloat(p.along_a)).min().unwrap();
-                    let exit_distance =
-                        intersection_points.iter().map(|p| OrderedFloat(p.along_a)).max().unwrap();
-                    intersection.incoming.insert(stroke_ref,
-                                                 LaneStrokeNode {
-                                                     position: path.along(*entry_distance),
-                                                     direction:
-                                                         path.direction_along(*entry_distance),
-                                                 });
-                    intersection.outgoing.insert(stroke_ref,
-                                                 LaneStrokeNode {
-                                                     position: path.along(*exit_distance),
-                                                     direction:
-                                                         path.direction_along(*exit_distance),
-                                                 });
-                    cuts.push((*entry_distance, *exit_distance));
-                } else if intersection_points.len() == 1 {
-                    if intersection.shape.contains(stroke.nodes()[0].position) {
-                        let exit_distance = intersection_points[0].along_a;
-                        intersection.outgoing.insert(stroke_ref,
-                                                     LaneStrokeNode {
-                                                         position: path.along(exit_distance),
-                                                         direction:
-                                                             path.direction_along(exit_distance),
-                                                     });
-                        start_trim = start_trim.max(exit_distance);
-                    } else if intersection.shape.contains(stroke.nodes().last().unwrap().position) {
-                        let entry_distance = intersection_points[0].along_a;
-                        intersection.incoming.insert(stroke_ref,
-                                                     LaneStrokeNode {
-                                                         position: path.along(entry_distance),
-                                                         direction:
-                                                             path.direction_along(entry_distance),
-                                                     });
-                        end_trim = end_trim.min(entry_distance);
-                    }
-                }
-            }
-
-            cuts.sort_by(|a, b| OrderedFloat(a.0).cmp(&OrderedFloat(b.0)));
-
-            cuts.insert(0, (-1.0, start_trim));
-            cuts.push((end_trim, path.length() + 1.0));
-
-            cuts.windows(2)
-                .filter_map(|two_cuts| {
-                    let ((_, exit_distance), (entry_distance, _)) = (two_cuts[0], two_cuts[1]);
-                    stroke.subsection(exit_distance, entry_distance)
-                })
-                .collect::<Vec<_>>()
-        })
-        .collect()
+        let path = stroke.path();
+        let mut start_trim = 0.0f32;
+        let mut end_trim = path.length();
+        let mut cuts = Vec::new();
+
+        for ref mut intersection in intersections.iter_mut() {
+            let intersection_points = (path, &intersection.shape).intersect();
+            if intersection_points.len() >= 2 {
+                let entry_distance = intersection_points.iter().map(|p| OrderedFloat(p.along_a)).min().unwrap();
+                let exit_distance = intersection_points.iter().map(|p| OrderedFloat(p.along_a)).max().unwrap();
+                intersection.incoming.insert(stroke_ref, LaneStrokeNode{
+                    position: path.along(*entry_distance),
+                    direction: path.direction_along(*entry_distance)
+                });
+                intersection.outgoing.insert(stroke_ref, LaneStrokeNode{
+                    position: path.along(*exit_distance),
+                    direction: path.direction_along(*exit_distance)
+                });
+                cuts.push((*entry_distance, *exit_distance));
+            } else if intersection_points.len() == 1 {
+                if intersection.shape.contains(stroke.nodes()[0].position) {
+                    let exit_distance = intersection_points[0].along_a;
+                    intersection.outgoing.insert(stroke_ref, LaneStrokeNode{
+                        position: path.along(exit_distance),
+                        direction: path.direction_along(exit_distance)
+                    });
+                    start_trim = start_trim.max(exit_distance);
+                } else if intersection.shape.contains(stroke.nodes().last().unwrap().position) {
+                    let entry_distance = intersection_points[0].along_a;
+                    intersection.incoming.insert(stroke_ref, LaneStrokeNode{
+                        position: path.along(entry_distance),
+                        direction: path.direction_along(entry_distance)
+                    });
+                    end_trim = end_trim.min(entry_distance);
+                }
+            }
+        }
+
+        cuts.sort_by(|a, b| OrderedFloat(a.0).cmp(&OrderedFloat(b.0)));
+
+        cuts.insert(0, (-1.0, start_trim));
+        cuts.push((end_trim, path.length() + 1.0));
+
+        cuts.windows(2).filter_map(|two_cuts| {
+            let ((_, exit_distance), (entry_distance, _)) = (two_cuts[0], two_cuts[1]);
+            stroke.subsection(exit_distance, entry_distance)
+        }).collect::<Vec<_>>()
+    }).collect()
 }
 
 #[inline(never)]
 pub fn find_transfer_strokes(trimmed_strokes: &CVec<LaneStroke>) -> Vec<LaneStroke> {
     let mut grid = GridAccelerator::new(200.0);
     for (i, stroke) in trimmed_strokes.iter().enumerate() {
-        grid.add(i,
-                 stroke.path()
-                     .segments()
-                     .iter()
-                     .map(|segment| segment.bounding_box().grown_by(6.0)));
+        grid.add(i, stroke.path().segments().iter().map(|segment| segment.bounding_box().grown_by(6.0)));
     }
 
     grid.colocated_pairs().into_iter().flat_map(|&(stroke_1_idx, ref stroke_2_idx_bmap)| {
@@ -319,127 +254,86 @@
     }).collect::<Vec<_>>()
 }
 
-const MAX_PARALLEL_INTERSECTION_NODES_OFFSET: f32 = 10.0;
+const MAX_PARALLEL_INTERSECTION_NODES_OFFSET : f32 = 10.0;
 
 #[inline(never)]
 pub fn create_connecting_strokes(intersections: &mut CVec<Intersection>) {
     for intersection in intersections.iter_mut() {
-        let mut incoming_groups_sets =
-            DisjointSets::from_individuals(intersection.incoming.pairs().collect());
-        incoming_groups_sets.union_all_with(|&(_, incoming_1), &(_, incoming_2)| {
-            incoming_1.direction.is_roughly_within(incoming_2.direction, 0.05) &&
-            (incoming_1.position - incoming_2.position)
-                .dot(&incoming_1.direction)
-                .is_roughly_within(0.0, MAX_PARALLEL_INTERSECTION_NODES_OFFSET)
-        });
-        let mut incoming_groups =
-            incoming_groups_sets.sets().map(|set| set.to_vec()).collect::<Vec<_>>();
-        for incoming_group in &mut incoming_groups {
-            let base_position = incoming_group[0].1.position;
-            let direction_right = incoming_group[0].1.direction.orthogonal();
-            incoming_group.sort_by_key(|group| {
-                OrderedFloat((group.1.position - base_position).dot(&direction_right))
-            });
-        }
-
-        let mut outgoing_groups_sets =
-            DisjointSets::from_individuals(intersection.outgoing.pairs().collect());
-        outgoing_groups_sets.union_all_with(|&(_, outgoing_1), &(_, outgoing_2)| {
-            outgoing_1.direction.is_roughly_within(outgoing_2.direction, 0.05) &&
-            (outgoing_1.position - outgoing_2.position)
-                .dot(&outgoing_1.direction)
-                .is_roughly_within(0.0, MAX_PARALLEL_INTERSECTION_NODES_OFFSET)
-        });
-        let mut outgoing_groups =
-            outgoing_groups_sets.sets().map(|set| set.to_vec()).collect::<Vec<_>>();
-        for outgoing_group in &mut outgoing_groups {
-            let base_position = outgoing_group[0].1.position;
-            let direction_right = outgoing_group[0].1.direction.orthogonal();
-            outgoing_group.sort_by_key(|group| {
-                OrderedFloat((group.1.position - base_position).dot(&direction_right))
-            });
-        }
-
-        intersection.strokes = incoming_groups.iter()
-            .flat_map(|incoming_group| {
-                if outgoing_groups.iter()
-                    .any(|outgoing_group| groups_correspond(incoming_group, outgoing_group)) {
+            let mut incoming_groups_sets = DisjointSets::from_individuals(intersection.incoming.pairs().collect());
+            incoming_groups_sets.union_all_with(|&(_, incoming_1), &(_, incoming_2)|
+                incoming_1.direction.is_roughly_within(incoming_2.direction, 0.05)
+                && (incoming_1.position - incoming_2.position).dot(&incoming_1.direction).is_roughly_within(0.0, MAX_PARALLEL_INTERSECTION_NODES_OFFSET)
+            );
+            let mut incoming_groups = incoming_groups_sets.sets().map(|set| set.to_vec()).collect::<Vec<_>>();
+            for incoming_group in &mut incoming_groups {
+                let base_position = incoming_group[0].1.position;
+                let direction_right = incoming_group[0].1.direction.orthogonal();
+                incoming_group.sort_by_key(|group| OrderedFloat((group.1.position - base_position).dot(&direction_right)));
+            }
+
+            let mut outgoing_groups_sets = DisjointSets::from_individuals(intersection.outgoing.pairs().collect());
+            outgoing_groups_sets.union_all_with(|&(_, outgoing_1), &(_, outgoing_2)|
+                outgoing_1.direction.is_roughly_within(outgoing_2.direction, 0.05)
+                && (outgoing_1.position - outgoing_2.position).dot(&outgoing_1.direction).is_roughly_within(0.0, MAX_PARALLEL_INTERSECTION_NODES_OFFSET)
+            );
+            let mut outgoing_groups = outgoing_groups_sets.sets().map(|set| set.to_vec()).collect::<Vec<_>>();
+            for outgoing_group in &mut outgoing_groups {
+                let base_position = outgoing_group[0].1.position;
+                let direction_right = outgoing_group[0].1.direction.orthogonal();
+                outgoing_group.sort_by_key(|group| OrderedFloat((group.1.position - base_position).dot(&direction_right)));
+            }
+
+            intersection.strokes = incoming_groups.iter().flat_map(|incoming_group| {
+                if outgoing_groups.iter().any(|outgoing_group| groups_correspond(incoming_group, outgoing_group)) {
                     // continues after intersection
-                    outgoing_groups.iter()
-                        .flat_map(|outgoing_group| {
-                            if groups_correspond(incoming_group, outgoing_group) {
-                                // straight connection
-                                connect_as_much_as_possible(incoming_group, outgoing_group)
-                                    .into_iter()
-                                    .skip((incoming_group.len() as f32 / 3.0).ceil() as usize - 1)
-                                    .take(incoming_group.len() -
-                                          2 *
-                                          ((incoming_group.len() as f32 / 3.0).ceil() as usize - 1))
-                                    .collect::<Vec<_>>()
-                            } else {
-                                connect_as_much_as_possible(incoming_group, outgoing_group)
-                                    .into_iter()
-                                    .take((incoming_group.len() as f32 / 3.0).ceil() as usize)
-                                    .collect::<Vec<_>>()
-                            }
-                        })
-                        .collect::<Vec<_>>()
+                    outgoing_groups.iter().flat_map(|outgoing_group|
+                        if groups_correspond(incoming_group, outgoing_group) {
+                            // straight connection
+                            connect_as_much_as_possible(incoming_group, outgoing_group)
+                                .into_iter().skip((incoming_group.len() as f32 / 3.0).ceil() as usize - 1)
+                                    .take(incoming_group.len() - 2 * ((incoming_group.len() as f32 / 3.0).ceil() as usize - 1)).collect::<Vec<_>>()
+                        } else {
+                            connect_as_much_as_possible(incoming_group, outgoing_group)
+                                .into_iter().take((incoming_group.len() as f32 / 3.0).ceil() as usize).collect::<Vec<_>>()
+                        }
+                    ).collect::<Vec<_>>()
                 } else {
                     // ends in intersection
-                    outgoing_groups.iter()
-                        .flat_map(|outgoing_group| {
-                            connect_as_much_as_possible(incoming_group, outgoing_group)
-                                .into_iter()
-                                .take((incoming_group.len() as f32 / 2.0).ceil() as usize)
-                                .collect::<Vec<_>>()
-                        })
-                        .collect()
-                }
-            })
-            .collect::<CVec<_>>();
-    }
+                    outgoing_groups.iter().flat_map(|outgoing_group|
+                        connect_as_much_as_possible(incoming_group, outgoing_group)
+                            .into_iter().take((incoming_group.len() as f32 / 2.0).ceil() as usize).collect::<Vec<_>>()
+                    ).collect()
+                }
+            }).collect::<CVec<_>>();
+        }
 }
 
 #[allow(ptr_arg)]
-fn groups_correspond(incoming_group: &Vec<(&LaneStrokeRef, &LaneStrokeNode)>,
-                     outgoing_group: &Vec<(&LaneStrokeRef, &LaneStrokeNode)>)
-                     -> bool {
-    incoming_group.iter().all(|&(incoming_ref, _)| {
+fn groups_correspond(incoming_group: &Vec<(&LaneStrokeRef, &LaneStrokeNode)>, outgoing_group: &Vec<(&LaneStrokeRef, &LaneStrokeNode)>) -> bool {
+    incoming_group.iter().all(|&(incoming_ref, _)|
         outgoing_group.iter().any(|&(outgoing_ref, _)| incoming_ref == outgoing_ref)
-    })
+    )
 }
 
 #[allow(ptr_arg)]
-fn connect_as_much_as_possible(incoming_group: &Vec<(&LaneStrokeRef, &LaneStrokeNode)>,
-                               outgoing_group: &Vec<(&LaneStrokeRef, &LaneStrokeNode)>)
-                               -> Vec<LaneStroke> {
+fn connect_as_much_as_possible(incoming_group: &Vec<(&LaneStrokeRef, &LaneStrokeNode)>, outgoing_group: &Vec<(&LaneStrokeRef, &LaneStrokeNode)>) -> Vec<LaneStroke> {
     let is_right_of = (outgoing_group[0].1.position - incoming_group[0].1.position)
         .dot(&incoming_group[0].1.direction.orthogonal()) > 0.0;
 
     if is_right_of {
-        incoming_group.iter()
-            .rev()
-            .zip(outgoing_group.iter().rev())
-            .flat_map(|(&(_, incoming), &(_, outgoing))| {
+        incoming_group.iter().rev().zip(outgoing_group.iter().rev()).flat_map(|(&(_, incoming), &(_, outgoing))|
+            LaneStroke::new(vec![*incoming, *outgoing].into()).into_iter()
+        ).collect()
+    } else {
+        let is_uturn = outgoing_group[0].1.position.is_roughly_within(incoming_group[0].1.position, 7.0)
+            && outgoing_group[0].1.direction.is_roughly_within(-incoming_group[0].1.direction, 0.1);
+        
+        if is_uturn {
+            LaneStroke::new(vec![*incoming_group[0].1, *outgoing_group[0].1].into()).into_iter().collect()
+        } else {
+            incoming_group.iter().zip(outgoing_group.iter()).flat_map(|(&(_, incoming), &(_, outgoing))|
                 LaneStroke::new(vec![*incoming, *outgoing].into()).into_iter()
-            })
-            .collect()
-    } else {
-        let is_uturn =
-            outgoing_group[0].1.position.is_roughly_within(incoming_group[0].1.position, 7.0) &&
-            outgoing_group[0].1.direction.is_roughly_within(-incoming_group[0].1.direction, 0.1);
-
-        if is_uturn {
-            LaneStroke::new(vec![*incoming_group[0].1, *outgoing_group[0].1].into())
-                .into_iter()
-                .collect()
-        } else {
-            incoming_group.iter()
-                .zip(outgoing_group.iter())
-                .flat_map(|(&(_, incoming), &(_, outgoing))| {
-                    LaneStroke::new(vec![*incoming, *outgoing].into()).into_iter()
-                })
-                .collect()
+            ).collect()
         }
     }
 }
@@ -455,40 +349,32 @@
             let first_b = stroke_b.nodes()[0];
             let last_a = stroke_a.nodes().last().unwrap();
             let last_b = stroke_b.nodes().last().unwrap();
-            let a_is_uturn = first_a.position.is_roughly_within(last_a.position, 7.0) &&
-                             first_a.direction.is_roughly_within(-last_a.direction, 0.1);
-            let b_is_uturn = first_b.position.is_roughly_within(last_b.position, 7.0) &&
-                             first_b.direction.is_roughly_within(-last_b.direction, 0.1);
+            let a_is_uturn = first_a.position.is_roughly_within(last_a.position, 7.0)
+                && first_a.direction.is_roughly_within(-last_a.direction, 0.1);
+            let b_is_uturn = first_b.position.is_roughly_within(last_b.position, 7.0)
+                && first_b.direction.is_roughly_within(-last_b.direction, 0.1);
 
             a_is_uturn || b_is_uturn || first_a.position.is_roughly_within(first_b.position, 0.1) ||
-            (!last_a.position.is_roughly_within(last_b.position, 0.1) &&
-             (stroke_a.path(), stroke_b.path()).intersect().is_empty())
-
-        }
-
-        use ::fnv::FnvHashMap;
+                (!last_a.position.is_roughly_within(last_b.position, 0.1)
+                    && (stroke_a.path(), stroke_b.path()).intersect().is_empty())
+
+        }
+
+        use ::fnv::{FnvHashMap};
 
         let mut compatabilities = FnvHashMap::<usize, RoaringBitmap<u32>>::default();
 
         for (a, stroke_a) in intersection.strokes.iter().enumerate() {
             for (b, stroke_b) in intersection.strokes.iter().enumerate().skip(a + 1) {
                 if compatible(stroke_a, stroke_b) {
-                    compatabilities.entry(a)
-                        .or_insert_with(RoaringBitmap::<u32>::new)
-                        .insert(b as u32);
-                    compatabilities.entry(b)
-                        .or_insert_with(RoaringBitmap::<u32>::new)
-                        .insert(a as u32);
+                    compatabilities.entry(a).or_insert_with(RoaringBitmap::<u32>::new).insert(b as u32);
+                    compatabilities.entry(b).or_insert_with(RoaringBitmap::<u32>::new).insert(a as u32);
                 }
             }
         }
 
         #[allow(len_zero)]
-        fn bron_kerbosch_helper(r: RoaringBitmap<u32>,
-                                mut p: RoaringBitmap<u32>,
-                                mut x: RoaringBitmap<u32>,
-                                neighbors_map: &FnvHashMap<usize, RoaringBitmap<u32>>,
-                                out_max_cliques: &mut Vec<RoaringBitmap<u32>>) {
+        fn bron_kerbosch_helper(r: RoaringBitmap<u32>, mut p: RoaringBitmap<u32>, mut x: RoaringBitmap<u32>, neighbors_map: &FnvHashMap<usize, RoaringBitmap<u32>>, out_max_cliques: &mut Vec<RoaringBitmap<u32>>) {
             let empty_set = RoaringBitmap::<u32>::new();
             let neighbors = |v: u32| neighbors_map.get(&(v as usize)).unwrap_or(&empty_set);
             // TODO: roaring::RoaringBitmap::is_empty is buggy!! https://github.com/Nemo157/roaring-rs/issues/18
@@ -496,103 +382,81 @@
             if p.len() == 0 && x.len() == 0 {
                 out_max_cliques.push(r);
             } else {
-                let pivot =
-                    p.union(&x).max_by_key(|&v| (neighbors)(v).len()).expect("should have a pivot");
+                let pivot = p.union(&x).max_by_key(|&v| (neighbors)(v).len()).expect("should have a pivot");
                 for v in p.clone() - (neighbors)(pivot) {
                     let mut just_v = RoaringBitmap::new();
                     just_v.insert(v);
-                    bron_kerbosch_helper(r.clone() | just_v,
-                                         p.clone() & (neighbors)(v),
-                                         x.clone() & (neighbors)(v),
-                                         neighbors_map,
-                                         out_max_cliques);
+                    bron_kerbosch_helper(
+                        r.clone() | just_v,
+                        p.clone() & (neighbors)(v),
+                        x.clone() & (neighbors)(v),
+                        neighbors_map, out_max_cliques
+                    );
                     p.remove(v);
                     x.insert(v);
-                }
-            }
-        }
-
-        fn bron_kerbosch(p: RoaringBitmap<u32>,
-                         neighbors: &FnvHashMap<usize, RoaringBitmap<u32>>)
-                         -> Vec<RoaringBitmap<u32>> {
+                } 
+            }
+        }
+
+        fn bron_kerbosch(p: RoaringBitmap<u32>, neighbors: &FnvHashMap<usize, RoaringBitmap<u32>>) -> Vec<RoaringBitmap<u32>> {
             let mut max_cliques = Vec::new();
-            bron_kerbosch_helper(RoaringBitmap::<u32>::new(),
-                                 p,
-                                 RoaringBitmap::<u32>::new(),
-                                 neighbors,
-                                 &mut max_cliques);
+            bron_kerbosch_helper(RoaringBitmap::<u32>::new(), p, RoaringBitmap::<u32>::new(), neighbors, &mut max_cliques);
             max_cliques
         }
 
-        let stroke_idx_max_cliques =
-            bron_kerbosch((0u32..(intersection.strokes.len() as u32)).into_iter().collect(),
-                          &compatabilities);
-
-        let mut cliques_with_parallelity = stroke_idx_max_cliques.into_iter()
-            .map(|clique| {
-                let mut parallel_groups = Vec::new();
-                for stroke_idx in clique.iter() {
-                    let start_direction = intersection.strokes[stroke_idx as usize].nodes()[0]
-                        .direction;
-                    let found = if let Some(&mut (_, ref mut n_members)) =
-                        parallel_groups.iter_mut().find(|&&mut (group_direction, _)| {
-                            start_direction.is_roughly_within(group_direction, 0.1)
-                        }) {
-                        *n_members += 1;
-                        true
-                    } else {
-                        false
-                    };
-                    if !found {
-                        parallel_groups.push((start_direction, 1));
-                    }
-                }
-
-                let parallelity: isize =
-                    parallel_groups.into_iter().map(|(_, n_members)| n_members * n_members).sum();
-                (clique, parallelity)
-            })
-            .collect::<Vec<_>>();
-
-        cliques_with_parallelity.sort_by_key(|&(_, ref parallelity)| -parallelity);
-
-        let stroke_idx_max_cliques =
-            cliques_with_parallelity.into_iter().map(|(clique, _)| clique).collect::<Vec<_>>();
+        let stroke_idx_max_cliques = bron_kerbosch((0u32..(intersection.strokes.len() as u32)).into_iter().collect(), &compatabilities);
+
+        let mut cliques_with_parallelity = stroke_idx_max_cliques.into_iter().map(|clique| {
+            let mut parallel_groups = Vec::new();
+            for stroke_idx in clique.iter() {
+                let start_direction = intersection.strokes[stroke_idx as usize].nodes()[0].direction;
+                let found = if let Some(&mut (_, ref mut n_members)) = parallel_groups.iter_mut().find(|&&mut (group_direction, _)|
+                    start_direction.is_roughly_within(group_direction, 0.1)
+                ) {
+                    *n_members += 1;
+                    true
+                } else {false};
+                if !found {
+                    parallel_groups.push((start_direction, 1));
+                }
+            }
+
+            let parallelity : isize = parallel_groups.into_iter().map(|(_, n_members)| n_members*n_members).sum();
+            (clique, parallelity)
+        }).collect::<Vec<_>>();
+
+        cliques_with_parallelity.sort_by_key(|&(_, ref parallelity)| {
+            -parallelity
+        });
+
+        let stroke_idx_max_cliques = cliques_with_parallelity.into_iter().map(|(clique, _)| clique).collect::<Vec<_>>();
 
         // TODO: improvement: reorder here in a way that always tends to the longest waiting lane
 
         let mut stroke_idx_covered = vec![false; intersection.strokes.len()];
 
-        let stroke_idx_max_cliques = stroke_idx_max_cliques.into_iter()
-            .take_while(|clique| {
-                let all_covered = stroke_idx_covered.iter().any(|covered| !covered);
-
-                for stroke_idx in clique.iter() {
-                    stroke_idx_covered[stroke_idx as usize] = true;
-                }
-
-                all_covered
-            })
-            .collect::<Vec<_>>();
-
-        const SIGNAL_TIMING_BUFFER: usize = 4;
-        const MIN_CLIQUE_DURATION: usize = 6;
+        let stroke_idx_max_cliques = stroke_idx_max_cliques.into_iter().take_while(|clique| {
+            let all_covered = stroke_idx_covered.iter().any(|covered| !covered);
+            
+            for stroke_idx in clique.iter() {
+                stroke_idx_covered[stroke_idx as usize] = true;
+            }
+
+            all_covered
+        }).collect::<Vec<_>>();
+
+        const SIGNAL_TIMING_BUFFER : usize = 4;
+        const MIN_CLIQUE_DURATION : usize = 6;
         use ::std::cmp::max;
 
-        let total_cycle_duration =
-            stroke_idx_max_cliques.iter()
-                .map(|clique| {
-                    max(clique.len() as usize * 2, MIN_CLIQUE_DURATION) + SIGNAL_TIMING_BUFFER
-                })
-                .sum();
-
-        intersection.timings =
-            vec![vec![false; total_cycle_duration].into(); intersection.strokes.len()].into();
+        let total_cycle_duration = stroke_idx_max_cliques.iter().map(|clique|
+            max(clique.len() as usize * 2, MIN_CLIQUE_DURATION) + SIGNAL_TIMING_BUFFER).sum();
+
+        intersection.timings = vec![vec![false; total_cycle_duration].into(); intersection.strokes.len()].into();
 
         let mut current_offset = 0;
 
-        for (clique, next_clique) in
-            stroke_idx_max_cliques.iter().chain(stroke_idx_max_cliques.get(0)).tuple_windows() {
+        for (clique, next_clique) in stroke_idx_max_cliques.iter().chain(stroke_idx_max_cliques.get(0)).tuple_windows() {
             let clique_duration = max(clique.len() as usize * 2, MIN_CLIQUE_DURATION);
 
             for stroke_idx in clique.iter() {
