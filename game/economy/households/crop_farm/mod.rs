use kay::{ActorSystem, World, External, TypedID, Actor};
use imgui::Ui;
use core::simulation::{TimeOfDay, TimeOfDayRange, Duration};
use economy::resources::{Inventory, Resource};
use economy::market::{Deal, OfferID, EvaluationRequester, EvaluationRequesterID,
                      EvaluatedSearchResult, MSG_EvaluationRequester_expect_n_results,
                      MSG_EvaluationRequester_on_result};
use economy::buildings::BuildingID;
use economy::buildings::rendering::BuildingInspectorID;
use transport::pathfinding::RoughLocationID;

<<<<<<< HEAD
use super::{Household, HouseholdID, HouseholdCore, MemberIdx, MSG_Household_decay,
            MSG_Household_inspect, MSG_Household_provide_deal, MSG_Household_receive_deal,
            MSG_Household_task_succeeded, MSG_Household_task_failed, MSG_Household_destroy,
            MSG_Household_stop_using, MSG_Household_reset_member_task};
=======
use super::{Household, HouseholdID, MemberIdx};
>>>>>>> ce7aed2c


#[derive(Compact, Clone)]
pub struct CropFarm {
    id: CropFarmID,
    site: BuildingID,
    core: HouseholdCore,
    crops_offer: OfferID,
    job_offer: OfferID,
}

impl CropFarm {
    pub fn move_into(id: CropFarmID, site: BuildingID, world: &mut World) -> CropFarm {
        CropFarm {
            id,
            site,
            resources: Inventory::new(),
            crops_offer: OfferID::register(
                id.into(),
                MemberIdx(0),
                site.into(),
                TimeOfDayRange::new(7, 0, 20, 0),
                Deal::new(
                    vec![(Resource::Crops, 1000.0), (Resource::Money, -500.0)],
                    Duration::from_minutes(10),
                ),
                world,
            ),
            job_offer: OfferID::register(
                id.into(),
                MemberIdx(0),
                site.into(),
                TimeOfDayRange::new(5, 0, 15, 0),
                Deal::new(Some((Resource::Money, 60.0)), Duration::from_hours(7)),
                world,
            ),
        }
    }
}

impl Household for CropFarm {
    fn core(&self) -> &HouseholdCore {
        &self.core
    }

    fn core_mut(&mut self) -> &mut HouseholdCore {
        &mut self.core
    }

    fn is_shared(_: Resource) -> bool {
        true
    }

    fn supplier_shared(_: Resource) -> bool {
        true
    }

    fn importance(_: Resource, _: TimeOfDay) -> f32 {
        0.0
    }

    fn interesting_resources() -> &'static [Resource] {
        &[Resource::Money, Resource::Crops]
    }

    fn receive_deal(&mut self, deal: &Deal, _member: MemberIdx, _: &mut World) {
        deal.delta.give_to(&mut self.resources);
    }

    fn provide_deal(&mut self, deal: &Deal, _member: MemberIdx, _: &mut World) {
        deal.delta.take_from(&mut self.resources);
    }

    fn task_succeeded(&mut self, _member: MemberIdx, _: &mut World) {
        unimplemented!()
    }

    fn task_failed(&mut self, _member: MemberIdx, _location: RoughLocationID, _: &mut World) {
        unimplemented!()
    }

    fn reset_member_task(&mut self, _member: MemberIdx, _: &mut World) {
        unimplemented!()
    }

    fn stop_using(&mut self, _offer: OfferID, _: &mut World) {
        unimplemented!()
    }

    fn decay(&mut self, dt: Duration, _: &mut World) {
        let crops = self.resources.mut_entry_or(Resource::Crops, 0.0);
        *crops += 0.001 * dt.as_seconds();
    }

    fn destroy(&mut self, world: &mut World) {
        self.site.remove_household(self.id_as(), world);
        self.crops_offer.withdraw(world);
        self.job_offer.withdraw(world);
    }

    #[allow(useless_format)]
    fn inspect(
        &mut self,
        imgui_ui: &External<Ui<'static>>,
        return_to: BuildingInspectorID,
        world: &mut World,
    ) {
        let ui = imgui_ui.steal();

        ui.window(im_str!("Building")).build(|| {
            ui.tree_node(im_str!("Crop Farm ID: {:?}", self.id.as_raw()))
                .build(|| for resource in Self::interesting_resources() {
                    if Self::is_shared(*resource) {
                        ui.text(im_str!("{}", resource));
                        ui.same_line(100.0);
                        let amount = self.resources.get(*resource).cloned().unwrap_or(0.0);
                        ui.text(im_str!("{:.2}", amount));
                    }
                });
        });

        return_to.ui_drawn(ui, world);
    }
}

use core::simulation::{Simulatable, SimulatableID, Instant, TICKS_PER_SIM_SECOND};
const UPDATE_EVERY_N_SECS: usize = 4;

impl Simulatable for CropFarm {
    fn tick(&mut self, _dt: f32, current_instant: Instant, world: &mut World) {
        if (current_instant.ticks() + self.id.as_raw().instance_id as usize) %
            (UPDATE_EVERY_N_SECS * TICKS_PER_SIM_SECOND) == 0
        {
            self.decay(Duration(UPDATE_EVERY_N_SECS * TICKS_PER_SIM_SECOND), world);
        }
    }
}

impl EvaluationRequester for CropFarm {
    fn expect_n_results(&mut self, _r: Resource, _n: usize, _: &mut World) {}
    fn on_result(&mut self, _e: &EvaluatedSearchResult, _: &mut World) {}
}

pub fn setup(system: &mut ActorSystem) {
    system.register::<CropFarm>();
    auto_setup(system);
}

mod kay_auto;
pub use self::kay_auto::*;<|MERGE_RESOLUTION|>--- conflicted
+++ resolved
@@ -3,20 +3,12 @@
 use core::simulation::{TimeOfDay, TimeOfDayRange, Duration};
 use economy::resources::{Inventory, Resource};
 use economy::market::{Deal, OfferID, EvaluationRequester, EvaluationRequesterID,
-                      EvaluatedSearchResult, MSG_EvaluationRequester_expect_n_results,
-                      MSG_EvaluationRequester_on_result};
+                      EvaluatedSearchResult};
 use economy::buildings::BuildingID;
 use economy::buildings::rendering::BuildingInspectorID;
 use transport::pathfinding::RoughLocationID;
 
-<<<<<<< HEAD
-use super::{Household, HouseholdID, HouseholdCore, MemberIdx, MSG_Household_decay,
-            MSG_Household_inspect, MSG_Household_provide_deal, MSG_Household_receive_deal,
-            MSG_Household_task_succeeded, MSG_Household_task_failed, MSG_Household_destroy,
-            MSG_Household_stop_using, MSG_Household_reset_member_task};
-=======
-use super::{Household, HouseholdID, MemberIdx};
->>>>>>> ce7aed2c
+use super::{Household, HouseholdID, HouseholdCore, MemberIdx};
 
 
 #[derive(Compact, Clone)]
@@ -140,9 +132,12 @@
 
         return_to.ui_drawn(ui, world);
     }
+
+    fn on_destroy(&mut self, _: &mut World) {}
 }
 
-use core::simulation::{Simulatable, SimulatableID, Instant, TICKS_PER_SIM_SECOND};
+use core::simulation::{Simulatable, SimulatableID, Sleeper, SleeperID, Instant,
+                       TICKS_PER_SIM_SECOND};
 const UPDATE_EVERY_N_SECS: usize = 4;
 
 impl Simulatable for CropFarm {
@@ -152,6 +147,12 @@
         {
             self.decay(Duration(UPDATE_EVERY_N_SECS * TICKS_PER_SIM_SECOND), world);
         }
+    }
+}
+
+impl Sleeper for CropFarm {
+    fn wake(&mut self, current_instant: Instant, world: &mut World) {
+        self.update_core(current_instant, world);
     }
 }
 
