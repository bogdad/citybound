use kay::{ActorSystem, World, External};
use imgui::Ui;
use core::random::{seed, Rng};

<<<<<<< HEAD
use core::simulation::{TimeOfDay, TimeOfDayRange, Instant, Duration, Ticks, SimulationID,
                       Simulatable, SimulatableID, MSG_Simulatable_tick};
use economy::resources::{Resource, Entry};
use economy::market::{Deal, OfferID, EvaluationRequester, EvaluationRequesterID,
                      MSG_EvaluationRequester_expect_n_results, MSG_EvaluationRequester_on_result,
                      EvaluatedSearchResult};
use economy::buildings::BuildingID;
use economy::buildings::rendering::BuildingInspectorID;
use transport::pathfinding::trip::{TripResult, TripListenerID, MSG_TripListener_trip_created,
                                   MSG_TripListener_trip_result};
=======
use core::simulation::{TimeOfDay, TimeOfDayRange, Instant, Duration, Ticks, Simulation,
                       SimulationID, Simulatable, SimulatableID};
use economy::resources::{Resource, ResourceAmount, ResourceMap, Entry};
use economy::market::{Deal, Market, OfferID, EvaluatedDeal, EvaluationRequester,
                      EvaluationRequesterID, EvaluatedSearchResult};
use economy::buildings::BuildingID;
use economy::buildings::rendering::BuildingInspectorID;
use transport::pathfinding::trip::{TripResult, TripFate, TripListenerID};
>>>>>>> ce7aed2c
use transport::pathfinding::RoughLocationID;

pub mod names;
use self::names::{family_name, member_name};

<<<<<<< HEAD
use super::{Household, HouseholdID, HouseholdCore, MemberIdx, MSG_Household_decay,
            MSG_Household_inspect, MSG_Household_provide_deal, MSG_Household_receive_deal,
            MSG_Household_task_succeeded, MSG_Household_task_failed, MSG_Household_destroy,
            MSG_Household_stop_using, MSG_Household_reset_member_task};
=======
use core::async_counter::AsyncCounter;

use super::{Household, HouseholdID, MemberIdx};
use super::tasks::{Task, TaskEndScheduler};

#[derive(Compact, Clone)]
struct DecisionResourceEntry {
    results_counter: AsyncCounter,
    best_deal: COption<EvaluatedDeal>,
    best_deal_usefulness: f32,
}

#[derive(Compact, Clone)]
enum DecisionState {
    None,
    Choosing(MemberIdx, Instant, CVec<(Resource, f32)>, CDict<Resource, DecisionResourceEntry>),
    WaitingForTrip(MemberIdx),
}

const DO_FAMILY_LOGGING: bool = true;

#[derive(Compact, Clone, Default)]
pub struct FamilyLog(CString);

impl FamilyLog {
    pub fn log(&mut self, string: &str) {
        if DO_FAMILY_LOGGING {
            self.0.push_str(string);
        }
    }
}
>>>>>>> ce7aed2c

#[derive(Compact, Clone)]
pub struct Family {
    id: FamilyID,
    home: BuildingID,
    sleep_offer: OfferID,
    core: HouseholdCore,
}

impl Family {
    pub fn move_into(
        id: FamilyID,
        n_members: usize,
        home: BuildingID,
        simulation: SimulationID,
        world: &mut World,
    ) -> Family {
        simulation.wake_up_in(Ticks(0), id.into(), world);

        let sleep_offer = OfferID::internal(
            id.into(),
            MemberIdx(0),
            home.into(),
            TimeOfDayRange::new(16, 0, 11, 0),
            Deal::new(Some((Resource::Awakeness, 3.0)), Duration::from_hours(1)),
            world,
        );

        // TODO: use sleep offer again

        Family {
            id,
            home,
            sleep_offer,
            core: HouseholdCore::new(n_members, home.into()),
        }
    }
}

use core::simulation::{Sleeper, SleeperID};

impl Sleeper for Family {
    fn wake(&mut self, current_instant: Instant, world: &mut World) {
        self.update_core(current_instant, world);
    }
}

use super::ResultAspect;

impl EvaluationRequester for Family {
    fn expect_n_results(&mut self, resource: Resource, n: usize, world: &mut World) {
        self.update_results(resource, ResultAspect::SetTarget(n), world);
    }

    fn on_result(&mut self, result: &EvaluatedSearchResult, world: &mut World) {
        let &EvaluatedSearchResult { resource, ref evaluated_deals, .. } = result;
        self.update_results(
            resource,
            ResultAspect::AddDeals(evaluated_deals.clone()),
            world,
        );
    }
}

use transport::pathfinding::trip::{TripListener, TripID};
use super::tasks::TaskState;

impl TripListener for Family {
    fn trip_created(&mut self, trip: TripID, world: &mut World) {
        self.on_trip_created(trip, world);
    }

    fn trip_result(
        &mut self,
        trip: TripID,
        result: TripResult,
        rough_source: RoughLocationID,
        rough_destination: RoughLocationID,
        world: &mut World,
    ) {
<<<<<<< HEAD
        self.on_trip_result(self, trip, result, rough_source, rough_destination, world);
=======
        let (matching_task_member, matching_resource, matching_offer) =
            self.member_tasks
                .iter()
                .enumerate()
                .filter_map(|(idx, task)| if let TaskState::InTrip(task_trip_id) =
                    task.state
                {
                    if task_trip_id == trip {
                        if let Some((goal, offer)) = task.goal {
                            Some((MemberIdx(idx), goal, offer))
                        } else {
                            None
                        }
                    } else {
                        None
                    }
                } else {
                    None
                })
                .next()
                .expect("Should have a matching task");
        {
            let (used_offers, maybe_member) = if Self::supplier_shared(matching_resource) {
                (&mut self.used_offers, None)
            } else {
                (
                    &mut self.member_used_offers[matching_task_member.0],
                    Some(matching_task_member),
                )
            };

            match result.fate {
                TripFate::Success => {
                    if let Some(previous_offer) =
                        used_offers.insert(matching_resource, matching_offer)
                    {
                        if previous_offer != matching_offer {
                            previous_offer.stopped_using(self.id.into(), maybe_member, world);
                        }
                    }
                    matching_offer.started_using(self.id.into(), maybe_member, world);
                }
                _ => {
                    used_offers.remove(matching_resource);
                    matching_offer.stopped_using(self.id.into(), maybe_member, world);
                }
            }
        }

        match result.fate {
            TripFate::Success => {
                self.start_task(
                    matching_task_member,
                    result.instant,
                    rough_destination,
                    world,
                );
            }
            _ => {
                self.log.log(
                    format!(
                        "Trip of member #{} from {:?} to {:?} failed!\n",
                        matching_task_member.0,
                        rough_source,
                        rough_destination
                    ).as_str(),
                );

                if let Some((_, offer)) = self.member_tasks[matching_task_member.0].goal {
                    offer.request_receive_undo_deal(self.id_as(), matching_task_member, world);
                }
                self.stop_task(matching_task_member, result.location_now, world);

            }
        }
>>>>>>> ce7aed2c
    }
}

impl Household for Family {
    fn core(&self) -> &HouseholdCore {
        &self.core
    }

    fn core_mut(&mut self) -> &mut HouseholdCore {
        &mut self.core
    }

    fn is_shared(resource: Resource) -> bool {
        match resource {
            Resource::Awakeness | Resource::Satiety => false,
            Resource::Money | Resource::Groceries => true,
            _ => unimplemented!(),
        }
    }

    fn supplier_shared(resource: Resource) -> bool {
        match resource {
            Resource::Money => false,
            Resource::Awakeness | Resource::Satiety | Resource::Groceries => true,
            _ => unimplemented!(),
        }
    }

    fn importance(resource: Resource, time: TimeOfDay) -> f32 {
        let hour = time.hours_minutes().0;

        let bihourly_importance = match resource {
            Resource::Awakeness => Some([7, 7, 7, 7, 5, 5, 5, 5, 5, 5, 7, 7]),
            Resource::Satiety => Some([0, 0, 5, 5, 1, 5, 5, 1, 5, 5, 1, 1]),
            Resource::Money => Some([0, 0, 3, 3, 5, 5, 5, 3, 3, 1, 1, 1]),
            Resource::Groceries => Some([0, 0, 4, 4, 1, 4, 4, 4, 4, 4, 0, 0]),
            _ => None,
        };

        bihourly_importance
            .map(|lookup| lookup[hour / 2] as f32)
            .unwrap_or(0.0)
    }

    fn interesting_resources() -> &'static [Resource] {
        &[
            Resource::Awakeness,
            Resource::Satiety,
            Resource::Money,
            Resource::Groceries,
        ]
    }

    fn decay(&mut self, dt: Duration, _: &mut World) {
        for (i, member_resources) in self.member_resources.iter_mut().enumerate() {
            {
                let individuality = seed((self.id, i)).gen_range(0.8, 1.2);
                let awakeness = member_resources.mut_entry_or(Resource::Awakeness, 0.0);
                *awakeness -= 1.0 * individuality * dt.as_hours();
            }
            {
                let individuality = seed((self.id, i, 1u8)).gen_range(0.8, 1.2);
                let satiety = member_resources.mut_entry_or(Resource::Satiety, 0.0);
                if *satiety < 0.0 {
                    let groceries = self.resources.mut_entry_or(Resource::Groceries, 0.0);
                    *groceries -= 3.0;
                    *satiety += 3.0;
                }
                *satiety -= 1.0 * individuality * dt.as_hours();
            }
        }
    }

<<<<<<< HEAD
    fn on_destroy(&mut self, world: &mut World) {
=======
    fn task_succeeded(&mut self, member: MemberIdx, world: &mut World) {
        self.log.log("Task succeeded\n");
        if let TaskState::StartedAt(_, location) = self.member_tasks[member.0].state {
            self.stop_task(member, Some(location), world);
        } else {
            panic!("Can't finish unstarted task");
        }
    }

    fn task_failed(&mut self, member: MemberIdx, location: RoughLocationID, world: &mut World) {
        self.stop_task(member, Some(location), world);
    }

    fn reset_member_task(&mut self, member: MemberIdx, world: &mut World) {
        self.log.log(
            format!("Reset member {}\n", member.0).as_str(),
        );
        TaskEndScheduler::local_first(world).deschedule(self.id_as(), member, world);

        self.stop_task(member, None, world);
    }

    fn stop_using(&mut self, offer: OfferID, world: &mut World) {
        if let Some(Entry(associated_resource, _)) =
            self.used_offers
                .iter()
                .find(|&&Entry(_, resource_offer)| resource_offer == offer)
                .cloned()
        {
            self.used_offers.remove(associated_resource);
            offer.stopped_using(self.id_as(), None, world);
        }

        for (i, member_used_offers) in self.member_used_offers.iter_mut().enumerate() {
            if let Some(Entry(associated_resource, _)) =
                member_used_offers
                    .iter()
                    .find(|&&Entry(_, resource_offer)| resource_offer == offer)
                    .cloned()
            {
                member_used_offers.remove(associated_resource);
                offer.stopped_using(self.id.into(), Some(MemberIdx(i)), world);
            }
        }
    }

    fn destroy(&mut self, world: &mut World) {
        for &Entry(_, offer) in self.used_offers.iter() {
            offer.stopped_using(self.id_as(), None, world);
        }
        for (i, member_used_offers) in self.member_used_offers.iter().enumerate() {
            for &Entry(_, offer) in member_used_offers.iter() {
                offer.stopped_using(self.id_as(), Some(MemberIdx(i)), world);
            }
        }
>>>>>>> ce7aed2c
        self.sleep_offer.withdraw_internal(world);
        self.home.remove_household(self.id_as(), world);
    }

    #[allow(useless_format)]
    fn inspect(
        &mut self,
        imgui_ui: &External<Ui<'static>>,
        return_to: BuildingInspectorID,
        world: &mut World,
    ) {
        let ui = imgui_ui.steal();

        ui.window(im_str!("Building")).build(|| {
            ui.tree_node(im_str!("The {} Family:", family_name(self.id)))
                .build(|| {
                    // ui.text(im_str!(
                    //     "({})",
                    //     match self.decision_state {
                    //         DecisionState::None => "",
                    //         DecisionState::Choosing(_, _, _, _) => ": Waiting for choice",
                    //         DecisionState::WaitingForTrip(_) => ": Waiting for trip",
                    //     }
                    // ));
                    for resource in Self::interesting_resources() {
                        if Self::is_shared(*resource) {
                            ui.text(im_str!("{}", resource));
                            ui.same_line(100.0);
                            let amount = self.resources.get(*resource).cloned().unwrap_or(0.0);
                            ui.text(im_str!("{:.2}", amount));
                        }
                    }
                    for (i, (member_resources, member_task)) in
                        self.member_resources
                            .iter()
                            .zip(&self.member_tasks)
                            .enumerate()
                    {
                        ui.spacing();
                        ui.text(im_str!(
                            "{}:",
                            member_name(self.id, MemberIdx(i)),
                        ));
                        ui.text(im_str!(
                            "({} {})",
                            match member_task.state {
                                TaskState::IdleAt(_) => "Idle after getting",
                                TaskState::GettingReadyAt(_) => "Preparing to get",
                                TaskState::InTrip(_) => "In trip to get",
                                TaskState::StartedAt(_, _) => "Getting",
                            },
                            member_task
                                .goal
                                .map(|goal| format!("{}", goal.0))
                                .unwrap_or_else(|| "nothing".to_owned())
                        ));
                        for resource in Self::interesting_resources() {
                            if !Self::is_shared(*resource) {
                                ui.text(im_str!("{}", resource));
                                ui.same_line(100.0);
                                let amount =
                                    member_resources.get(*resource).cloned().unwrap_or(0.0);
                                ui.text(im_str!("{:.2}", amount));
                            }
                        }
                    }
                    ui.tree_node(im_str!("Log")).build(|| for line in self.log
                        .0
                        .lines()
                    {
                        ui.text(im_str!("{}", line));
                    });
                })
        });

        return_to.ui_drawn(ui, world);
    }
}

impl Simulatable for Family {
    fn tick(&mut self, _dt: f32, current_instant: Instant, world: &mut World) {
        self.on_tick(current_instant, world);
    }
}

pub fn setup(system: &mut ActorSystem) {
    system.register::<Family>();
    auto_setup(system);
}

mod kay_auto;
pub use self::kay_auto::*;<|MERGE_RESOLUTION|>--- conflicted
+++ resolved
@@ -2,70 +2,20 @@
 use imgui::Ui;
 use core::random::{seed, Rng};
 
-<<<<<<< HEAD
 use core::simulation::{TimeOfDay, TimeOfDayRange, Instant, Duration, Ticks, SimulationID,
-                       Simulatable, SimulatableID, MSG_Simulatable_tick};
-use economy::resources::{Resource, Entry};
+                       Simulatable, SimulatableID};
+use economy::resources::Resource;
 use economy::market::{Deal, OfferID, EvaluationRequester, EvaluationRequesterID,
-                      MSG_EvaluationRequester_expect_n_results, MSG_EvaluationRequester_on_result,
                       EvaluatedSearchResult};
 use economy::buildings::BuildingID;
 use economy::buildings::rendering::BuildingInspectorID;
-use transport::pathfinding::trip::{TripResult, TripListenerID, MSG_TripListener_trip_created,
-                                   MSG_TripListener_trip_result};
-=======
-use core::simulation::{TimeOfDay, TimeOfDayRange, Instant, Duration, Ticks, Simulation,
-                       SimulationID, Simulatable, SimulatableID};
-use economy::resources::{Resource, ResourceAmount, ResourceMap, Entry};
-use economy::market::{Deal, Market, OfferID, EvaluatedDeal, EvaluationRequester,
-                      EvaluationRequesterID, EvaluatedSearchResult};
-use economy::buildings::BuildingID;
-use economy::buildings::rendering::BuildingInspectorID;
-use transport::pathfinding::trip::{TripResult, TripFate, TripListenerID};
->>>>>>> ce7aed2c
+use transport::pathfinding::trip::{TripResult, TripListenerID};
 use transport::pathfinding::RoughLocationID;
 
 pub mod names;
 use self::names::{family_name, member_name};
 
-<<<<<<< HEAD
-use super::{Household, HouseholdID, HouseholdCore, MemberIdx, MSG_Household_decay,
-            MSG_Household_inspect, MSG_Household_provide_deal, MSG_Household_receive_deal,
-            MSG_Household_task_succeeded, MSG_Household_task_failed, MSG_Household_destroy,
-            MSG_Household_stop_using, MSG_Household_reset_member_task};
-=======
-use core::async_counter::AsyncCounter;
-
-use super::{Household, HouseholdID, MemberIdx};
-use super::tasks::{Task, TaskEndScheduler};
-
-#[derive(Compact, Clone)]
-struct DecisionResourceEntry {
-    results_counter: AsyncCounter,
-    best_deal: COption<EvaluatedDeal>,
-    best_deal_usefulness: f32,
-}
-
-#[derive(Compact, Clone)]
-enum DecisionState {
-    None,
-    Choosing(MemberIdx, Instant, CVec<(Resource, f32)>, CDict<Resource, DecisionResourceEntry>),
-    WaitingForTrip(MemberIdx),
-}
-
-const DO_FAMILY_LOGGING: bool = true;
-
-#[derive(Compact, Clone, Default)]
-pub struct FamilyLog(CString);
-
-impl FamilyLog {
-    pub fn log(&mut self, string: &str) {
-        if DO_FAMILY_LOGGING {
-            self.0.push_str(string);
-        }
-    }
-}
->>>>>>> ce7aed2c
+use super::{Household, HouseholdID, HouseholdCore, MemberIdx};
 
 #[derive(Compact, Clone)]
 pub struct Family {
@@ -146,85 +96,7 @@
         rough_destination: RoughLocationID,
         world: &mut World,
     ) {
-<<<<<<< HEAD
         self.on_trip_result(self, trip, result, rough_source, rough_destination, world);
-=======
-        let (matching_task_member, matching_resource, matching_offer) =
-            self.member_tasks
-                .iter()
-                .enumerate()
-                .filter_map(|(idx, task)| if let TaskState::InTrip(task_trip_id) =
-                    task.state
-                {
-                    if task_trip_id == trip {
-                        if let Some((goal, offer)) = task.goal {
-                            Some((MemberIdx(idx), goal, offer))
-                        } else {
-                            None
-                        }
-                    } else {
-                        None
-                    }
-                } else {
-                    None
-                })
-                .next()
-                .expect("Should have a matching task");
-        {
-            let (used_offers, maybe_member) = if Self::supplier_shared(matching_resource) {
-                (&mut self.used_offers, None)
-            } else {
-                (
-                    &mut self.member_used_offers[matching_task_member.0],
-                    Some(matching_task_member),
-                )
-            };
-
-            match result.fate {
-                TripFate::Success => {
-                    if let Some(previous_offer) =
-                        used_offers.insert(matching_resource, matching_offer)
-                    {
-                        if previous_offer != matching_offer {
-                            previous_offer.stopped_using(self.id.into(), maybe_member, world);
-                        }
-                    }
-                    matching_offer.started_using(self.id.into(), maybe_member, world);
-                }
-                _ => {
-                    used_offers.remove(matching_resource);
-                    matching_offer.stopped_using(self.id.into(), maybe_member, world);
-                }
-            }
-        }
-
-        match result.fate {
-            TripFate::Success => {
-                self.start_task(
-                    matching_task_member,
-                    result.instant,
-                    rough_destination,
-                    world,
-                );
-            }
-            _ => {
-                self.log.log(
-                    format!(
-                        "Trip of member #{} from {:?} to {:?} failed!\n",
-                        matching_task_member.0,
-                        rough_source,
-                        rough_destination
-                    ).as_str(),
-                );
-
-                if let Some((_, offer)) = self.member_tasks[matching_task_member.0].goal {
-                    offer.request_receive_undo_deal(self.id_as(), matching_task_member, world);
-                }
-                self.stop_task(matching_task_member, result.location_now, world);
-
-            }
-        }
->>>>>>> ce7aed2c
     }
 }
 
@@ -298,65 +170,7 @@
         }
     }
 
-<<<<<<< HEAD
     fn on_destroy(&mut self, world: &mut World) {
-=======
-    fn task_succeeded(&mut self, member: MemberIdx, world: &mut World) {
-        self.log.log("Task succeeded\n");
-        if let TaskState::StartedAt(_, location) = self.member_tasks[member.0].state {
-            self.stop_task(member, Some(location), world);
-        } else {
-            panic!("Can't finish unstarted task");
-        }
-    }
-
-    fn task_failed(&mut self, member: MemberIdx, location: RoughLocationID, world: &mut World) {
-        self.stop_task(member, Some(location), world);
-    }
-
-    fn reset_member_task(&mut self, member: MemberIdx, world: &mut World) {
-        self.log.log(
-            format!("Reset member {}\n", member.0).as_str(),
-        );
-        TaskEndScheduler::local_first(world).deschedule(self.id_as(), member, world);
-
-        self.stop_task(member, None, world);
-    }
-
-    fn stop_using(&mut self, offer: OfferID, world: &mut World) {
-        if let Some(Entry(associated_resource, _)) =
-            self.used_offers
-                .iter()
-                .find(|&&Entry(_, resource_offer)| resource_offer == offer)
-                .cloned()
-        {
-            self.used_offers.remove(associated_resource);
-            offer.stopped_using(self.id_as(), None, world);
-        }
-
-        for (i, member_used_offers) in self.member_used_offers.iter_mut().enumerate() {
-            if let Some(Entry(associated_resource, _)) =
-                member_used_offers
-                    .iter()
-                    .find(|&&Entry(_, resource_offer)| resource_offer == offer)
-                    .cloned()
-            {
-                member_used_offers.remove(associated_resource);
-                offer.stopped_using(self.id.into(), Some(MemberIdx(i)), world);
-            }
-        }
-    }
-
-    fn destroy(&mut self, world: &mut World) {
-        for &Entry(_, offer) in self.used_offers.iter() {
-            offer.stopped_using(self.id_as(), None, world);
-        }
-        for (i, member_used_offers) in self.member_used_offers.iter().enumerate() {
-            for &Entry(_, offer) in member_used_offers.iter() {
-                offer.stopped_using(self.id_as(), Some(MemberIdx(i)), world);
-            }
-        }
->>>>>>> ce7aed2c
         self.sleep_offer.withdraw_internal(world);
         self.home.remove_household(self.id_as(), world);
     }
