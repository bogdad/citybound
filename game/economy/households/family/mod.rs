<<<<<<< HEAD
use kay::{ActorSystem, World, External};
=======
use kay::{ActorSystem, World, External, Actor, TypedID};
use compact::{CVec, CDict, COption, CString};
>>>>>>> a0c3b6ec
use imgui::Ui;
use core::random::{seed, Rng};

<<<<<<< HEAD
use core::simulation::{TimeOfDay, TimeOfDayRange, Instant, Duration, Ticks, SimulationID,
                       Simulatable, SimulatableID, MSG_Simulatable_tick};
use economy::resources::{Resource, Entry};
use economy::market::{Deal, OfferID, EvaluationRequester, EvaluationRequesterID,
                      MSG_EvaluationRequester_expect_n_results, MSG_EvaluationRequester_on_result,
                      EvaluatedSearchResult};
=======
use core::simulation::{TimeOfDay, TimeOfDayRange, Instant, Duration, Ticks, Simulation,
                       SimulationID, Simulatable, SimulatableID, MSG_Simulatable_tick};
use economy::resources::{Resource, ResourceAmount, ResourceMap, Entry};
use economy::market::{Deal, Market, OfferID, EvaluatedDeal, EvaluationRequester,
                      EvaluationRequesterID, MSG_EvaluationRequester_expect_n_results,
                      MSG_EvaluationRequester_on_result, EvaluatedSearchResult};
>>>>>>> a0c3b6ec
use economy::buildings::BuildingID;
use economy::buildings::rendering::BuildingInspectorID;
use transport::pathfinding::trip::{TripResult, TripListenerID, MSG_TripListener_trip_created,
                                   MSG_TripListener_trip_result};
use transport::pathfinding::RoughLocationID;

pub mod names;
use self::names::{family_name, member_name};

<<<<<<< HEAD
use super::{Household, HouseholdID, HouseholdCore, MemberIdx, MSG_Household_decay,
            MSG_Household_inspect, MSG_Household_provide_deal, MSG_Household_receive_deal,
            MSG_Household_task_succeeded, MSG_Household_task_failed, MSG_Household_destroy,
            MSG_Household_stop_using, MSG_Household_reset_member_task};
use super::tasks::TaskEndSchedulerID;
=======
use core::async_counter::AsyncCounter;

use super::{Household, HouseholdID, MemberIdx, MSG_Household_decay, MSG_Household_inspect,
            MSG_Household_provide_deal, MSG_Household_receive_deal, MSG_Household_task_succeeded,
            MSG_Household_task_failed, MSG_Household_destroy, MSG_Household_stop_using,
            MSG_Household_reset_member_task};
use super::tasks::{Task, TaskEndScheduler};

#[derive(Compact, Clone)]
struct DecisionResourceEntry {
    results_counter: AsyncCounter,
    best_deal: COption<EvaluatedDeal>,
    best_deal_usefulness: f32,
}

#[derive(Compact, Clone)]
enum DecisionState {
    None,
    Choosing(MemberIdx, Instant, CVec<(Resource, f32)>, CDict<Resource, DecisionResourceEntry>),
    WaitingForTrip(MemberIdx),
}

const DO_FAMILY_LOGGING: bool = true;

#[derive(Compact, Clone, Default)]
pub struct FamilyLog(CString);

impl FamilyLog {
    pub fn log(&mut self, string: &str) {
        if DO_FAMILY_LOGGING {
            self.0.push_str(string);
        }
    }
}
>>>>>>> a0c3b6ec

#[derive(Compact, Clone)]
pub struct Family {
    id: FamilyID,
    home: BuildingID,
    sleep_offer: OfferID,
    core: HouseholdCore,
}

impl Family {
    pub fn move_into(
        id: FamilyID,
        n_members: usize,
        home: BuildingID,
        simulation: SimulationID,
        world: &mut World,
    ) -> Family {
        simulation.wake_up_in(Ticks(0), id.into(), world);

        let sleep_offer = OfferID::internal(
            id.into(),
            MemberIdx(0),
            home.into(),
            TimeOfDayRange::new(16, 0, 11, 0),
            Deal::new(Some((Resource::Awakeness, 3.0)), Duration::from_hours(1)),
            world,
        );

        // TODO: use sleep offer again

        Family {
            id,
            home,
            sleep_offer,
            core: HouseholdCore::new(n_members, home.into()),
        }
    }
}

use core::simulation::{Sleeper, SleeperID, MSG_Sleeper_wake};

impl Sleeper for Family {
    fn wake(&mut self, current_instant: Instant, world: &mut World) {
<<<<<<< HEAD
        self.update_core(current_instant, world);
=======
        if let DecisionState::None = self.decision_state {
            let idle_members_idx_loc = self.member_tasks
                .iter()
                .enumerate()
                .filter_map(|(idx, m)| match m.state {
                    TaskState::IdleAt(loc) => Some((idx, loc)),
                    _ => None,
                })
                .collect::<Vec<_>>();
            let mut rng = seed((current_instant.ticks(), self.id));
            let maybe_idle_idx_loc = rng.choose(&idle_members_idx_loc);
            if let Some(&(idle_member_idx, location)) = maybe_idle_idx_loc {
                self.find_new_task_for(
                    MemberIdx(idle_member_idx),
                    current_instant,
                    location,
                    world,
                );
            }
        };
    }
}

impl Family {
    pub fn top_problems(&self, member: MemberIdx, time: TimeOfDay) -> Vec<(Resource, f32)> {
        let mut resource_graveness = self.resources
            .iter()
            .chain(self.member_resources[member.0].iter())
            .map(|&Entry(resource, amount)| {
                (resource, Self::graveness(resource, amount, time))
            })
            .collect::<Vec<_>>();
        resource_graveness.sort_by_key(|&(_r, i)| OrderedFloat(i));

        resource_graveness.truncate(N_TOP_PROBLEMS);
        resource_graveness
    }

    pub fn find_new_task_for(
        &mut self,
        member: MemberIdx,
        instant: Instant,
        location: RoughLocationID,
        world: &mut World,
    ) {
        self.log.log(
            format!("Top N Problems for Family {:?}\n", self.id.as_raw()).as_str(),
        );

        let time = TimeOfDay::from(instant);
        let top_problems = self.top_problems(member, time);

        if top_problems.is_empty() {
            Simulation::local_first(world).wake_up_in(DECISION_PAUSE, self.id_as(), world);
        } else {
            let mut decision_entries = CDict::<Resource, DecisionResourceEntry>::new();

            for &(resource, graveness) in &top_problems {
                self.log.log(
                    format!("Member #{}: {} = {}", member.0, resource, graveness).as_str(),
                );
                let maybe_offer = if Self::supplier_shared(resource) {
                    self.used_offers.get(resource)
                } else {
                    self.member_used_offers[member.0].get(resource)
                };

                let initial_counter = if let Some(&offer) = maybe_offer {
                    self.log.log(
                        format!(
                            " -> Using favorite offer {:?} for {}\n",
                            offer.as_raw(),
                            resource
                        ).as_str(),
                    );
                    offer.evaluate(instant, location, self.id_as(), world);

                    AsyncCounter::with_target(1)
                } else {
                    self.log.log(
                        format!(" -> Doing market query for {}\n", resource).as_str(),
                    );
                    Market::global_first(world).search(
                        instant,
                        location,
                        resource,
                        self.id_as(),
                        world,
                    );

                    AsyncCounter::new()
                };

                decision_entries.insert(
                    resource,
                    DecisionResourceEntry {
                        results_counter: initial_counter,
                        best_deal: COption(None),
                        best_deal_usefulness: 0.0,
                    },
                );
            }

            self.decision_state =
                DecisionState::Choosing(member, instant, top_problems.into(), decision_entries);
        }
    }
}

#[derive(Compact, Clone)]
enum ResultAspect {
    AddDeals(CVec<EvaluatedDeal>),
    SetTarget(usize),
}

impl Family {
    fn update_results(&mut self, resource: Resource, update: ResultAspect, world: &mut World) {
        let done =
            if let DecisionState::Choosing(_, instant, ref top_problems, ref mut entries) =
                self.decision_state
            {
                {
                    let entry = entries.get_mut(resource).expect(
                        "Should have an entry for queried resource",
                    );

                    match update {
                        ResultAspect::AddDeals(ref evaluated_deals) => {
                            for evaluated_deal in evaluated_deals {
                                self.log.log(
                                    format!("Got eval'd deal for {}, {:?} -> {:?}\n",
                                        evaluated_deal.deal.main_given(),
                                        evaluated_deal.opening_hours.start.hours_minutes(),
                                        evaluated_deal.opening_hours.end.hours_minutes(),).as_str(),
                                );
                                if evaluated_deal.opening_hours.contains(instant) {
                                    let new_deal_usefulness = Self::deal_usefulness(
                                        &mut self.log,
                                        top_problems,
                                        evaluated_deal,
                                    );
                                    if new_deal_usefulness > entry.best_deal_usefulness {
                                        entry.best_deal = COption(Some(evaluated_deal.clone()));
                                        entry.best_deal_usefulness = new_deal_usefulness;
                                    } else {
                                        self.log.log(
                                            format!(
                                                "Deal rejected, not more useful: {} vs {}\n",
                                                new_deal_usefulness,
                                                entry.best_deal_usefulness
                                            ).as_str(),
                                        );
                                    }
                                } else {
                                    self.log.log("Deal rejected: not open\n");
                                }
                            }

                            entry.results_counter.increment();
                        }
                        ResultAspect::SetTarget(n) => {
                            entry.results_counter.set_target(n);
                        }
                    }
                }

                entries.values().all(
                    |entry| entry.results_counter.is_done(),
                )
            } else {
                self.log.log(
                    "Received unexpected deal / should be choosing\n",
                );
                false
            };

        if done {
            self.choose_deal(world);
        }
    }

    fn deal_usefulness(
        log: &mut FamilyLog,
        top_problems: &[(Resource, f32)],
        evaluated: &EvaluatedDeal,
    ) -> f32 {
        let resource_graveness_improvement: f32 = top_problems
            .iter()
            .map(|&(resource, graveness)| {
                let delta = evaluated.deal.delta.get(resource).cloned().unwrap_or(0.0);
                let improvement_strength = delta * graveness;
                log.log(
                    format!(
                        "{} improves by {} (graveness {}, delta: {:?})\n",
                        resource,
                        improvement_strength,
                        graveness,
                        evaluated.deal.delta.get(resource)
                    ).as_str(),
                );
                improvement_strength
            })
            .sum();


        // let improvement: f32 = evaluated
        //     .deal
        //     .delta
        //     .iter()
        //     .map(|&Entry(resource, amount)| {
        //         let resource_improvement = resource_graveness_helper(resource, -amount, time);
        //         log.push_str(
        //             format!(
        //                 "{} improves by {}\n",
        //                 resource,
        //                 resource_improvement
        //             ).as_str(),
        //         );
        //         resource_improvement
        //     })
        //     .sum();

        resource_graveness_improvement / evaluated.deal.duration.as_seconds()
>>>>>>> a0c3b6ec
    }
}

use super::ResultAspect;

impl EvaluationRequester for Family {
    fn expect_n_results(&mut self, resource: Resource, n: usize, world: &mut World) {
        self.update_results(resource, ResultAspect::SetTarget(n), world);
    }

    fn on_result(&mut self, result: &EvaluatedSearchResult, world: &mut World) {
        let &EvaluatedSearchResult { resource, ref evaluated_deals, .. } = result;
        self.update_results(
            resource,
            ResultAspect::AddDeals(evaluated_deals.clone()),
            world,
        );
    }
}

<<<<<<< HEAD
=======
impl Family {
    pub fn choose_deal(&mut self, world: &mut World) {
        self.log.log("Choosing deal!\n");
        let maybe_best_info =
            if let DecisionState::Choosing(member, instant, _, ref entries) = self.decision_state {
                let maybe_best = most_useful_evaluated_deal(entries);

                if let Some(best) = maybe_best {
                    let task = &mut self.member_tasks[member.0];

                    *task = if let TaskState::IdleAt(location) = task.state {
                        Task {
                            goal: Some((best.deal.main_given(), best.offer)),
                            duration: best.deal.duration,
                            state: TaskState::GettingReadyAt(location),
                        }
                    } else {
                        panic!("Member who gets new task should be idle");
                    };

                    self.log.log(
                        format!("Found best offer for {}\n", best.deal.main_given()).as_str(),
                    );

                    Some((member, instant, best.offer))
                } else {
                    None
                }
            } else {
                panic!("Tried to choose deal while not deciding");
            };
        if let Some((member, instant, best_offer)) = maybe_best_info {
            self.decision_state = DecisionState::WaitingForTrip(member);
            best_offer.request_receive_deal(self.id_as(), member, world);
            self.start_trip(member, instant, world);
        } else {
            self.log.log(
                format!(
                    "{:?} didn't find any suitable offers at all\n",
                    self.id.as_raw()
                ).as_str(),
            );
            self.decision_state = DecisionState::None;
            Simulation::local_first(world).wake_up_in(DECISION_PAUSE, self.id_as(), world);
        }

        fn most_useful_evaluated_deal(
            entries: &CDict<Resource, DecisionResourceEntry>,
        ) -> Option<EvaluatedDeal> {
            entries
                .values()
                .max_by_key(|decision_entry| {
                    OrderedFloat(decision_entry.best_deal_usefulness)
                })
                .and_then(|best_entry| best_entry.best_deal.as_ref().cloned())
        }
    }

    pub fn start_trip(&mut self, member: MemberIdx, instant: Instant, world: &mut World) {
        if let Task {
            goal: Some((_, offer)),
            state: TaskState::GettingReadyAt(source),
            ..
        } = self.member_tasks[member.0]
        {
            TripID::spawn(source, offer.into(), Some(self.id_as()), instant, world);
        } else {
            panic!("Member should be getting ready before starting trip");
        }
    }
}

>>>>>>> a0c3b6ec
use transport::pathfinding::trip::{TripListener, TripID};
use super::tasks::TaskState;

impl TripListener for Family {
    fn trip_created(&mut self, trip: TripID, world: &mut World) {
<<<<<<< HEAD
        self.on_trip_created(trip, world);
=======
        self.decision_state = if let DecisionState::WaitingForTrip(member) = self.decision_state {
            self.member_tasks[member.0].state = TaskState::InTrip(trip);
            Simulation::local_first(world).wake_up_in(DECISION_PAUSE, self.id_as(), world);
            DecisionState::None
        } else {
            panic!("Should be in waiting for trip state")
        };
>>>>>>> a0c3b6ec
    }

    fn trip_result(
        &mut self,
        trip: TripID,
        result: TripResult,
        rough_source: RoughLocationID,
        rough_destination: RoughLocationID,
        world: &mut World,
    ) {
<<<<<<< HEAD
        self.on_trip_result(self, trip, result, rough_source, rough_destination, world);
    }
}

impl Household for Family {
    fn core(&self) -> &HouseholdCore {
        &self.core
    }

    fn core_mut(&mut self) -> &mut HouseholdCore {
        &mut self.core
=======
        let (matching_task_member, matching_resource, matching_offer) =
            self.member_tasks
                .iter()
                .enumerate()
                .filter_map(|(idx, task)| if let TaskState::InTrip(task_trip_id) =
                    task.state
                {
                    if task_trip_id == trip {
                        if let Some((goal, offer)) = task.goal {
                            Some((MemberIdx(idx), goal, offer))
                        } else {
                            None
                        }
                    } else {
                        None
                    }
                } else {
                    None
                })
                .next()
                .expect("Should have a matching task");
        {
            let (used_offers, maybe_member) = if Self::supplier_shared(matching_resource) {
                (&mut self.used_offers, None)
            } else {
                (
                    &mut self.member_used_offers[matching_task_member.0],
                    Some(matching_task_member),
                )
            };

            match result.fate {
                TripFate::Success => {
                    if let Some(previous_offer) =
                        used_offers.insert(matching_resource, matching_offer)
                    {
                        if previous_offer != matching_offer {
                            previous_offer.stopped_using(self.id_as(), maybe_member, world);
                        }
                    }
                    matching_offer.started_using(self.id_as(), maybe_member, world);
                }
                _ => {
                    used_offers.remove(matching_resource);
                    matching_offer.stopped_using(self.id_as(), maybe_member, world);
                }
            }
        }

        match result.fate {
            TripFate::Success => {
                self.start_task(
                    matching_task_member,
                    result.instant,
                    rough_destination,
                    world,
                );
            }
            _ => {
                self.log.log(
                    format!(
                        "Trip of member #{} from {:?} to {:?} failed!\n",
                        matching_task_member.0,
                        rough_source,
                        rough_destination
                    ).as_str(),
                );

                if let Some((_, offer)) = self.member_tasks[matching_task_member.0].goal {
                    offer.request_receive_undo_deal(self.id_as(), matching_task_member, world);
                }
                self.stop_task(matching_task_member, result.location_now, world);

            }
        }
    }
}

impl Family {
    pub fn start_task(
        &mut self,
        member: MemberIdx,
        start: Instant,
        location: RoughLocationID,
        world: &mut World,
    ) {
        self.log.log("Started task\n");
        TaskEndScheduler::local_first(world).schedule(
            start + self.member_tasks[member.0].duration,
            self.id_as(),
            member,
            world,
        );
        if let Some((_, offer)) = self.member_tasks[member.0].goal {
            offer.started_actively_using(self.id_as(), member, world);
        }
        self.member_tasks[member.0].state = TaskState::StartedAt(start, location);
    }

    pub fn stop_task(
        &mut self,
        member: MemberIdx,
        location: Option<RoughLocationID>,
        world: &mut World,
    ) {
        self.member_tasks[member.0].state =
            TaskState::IdleAt(location.unwrap_or_else(|| self.home.into()));
        self.log.log("Task stopped\n");
        if let Some((_, offer)) = self.member_tasks[member.0].goal {
            offer.stopped_actively_using(self.id_as(), member, world);
        }
        Simulation::local_first(world).wake_up_in(Ticks(0), self.id_as(), world);
>>>>>>> a0c3b6ec
    }

    fn is_shared(resource: Resource) -> bool {
        match resource {
            Resource::Awakeness | Resource::Satiety => false,
            Resource::Money | Resource::Groceries => true,
            _ => unimplemented!(),
        }
    }

    fn supplier_shared(resource: Resource) -> bool {
        match resource {
            Resource::Money => false,
            Resource::Awakeness | Resource::Satiety | Resource::Groceries => true,
            _ => unimplemented!(),
        }
    }

    fn importance(resource: Resource, time: TimeOfDay) -> f32 {
        let hour = time.hours_minutes().0;

        let bihourly_importance = match resource {
            Resource::Awakeness => Some([7, 7, 7, 7, 5, 5, 5, 5, 5, 5, 7, 7]),
            Resource::Satiety => Some([0, 0, 5, 5, 1, 5, 5, 1, 5, 5, 1, 1]),
            Resource::Money => Some([0, 0, 3, 3, 5, 5, 5, 3, 3, 1, 1, 1]),
            Resource::Groceries => Some([0, 0, 4, 4, 1, 4, 4, 4, 4, 4, 0, 0]),
            _ => None,
        };

        bihourly_importance
            .map(|lookup| lookup[hour / 2] as f32)
            .unwrap_or(0.0)
    }

    fn interesting_resources() -> &'static [Resource] {
        &[
            Resource::Awakeness,
            Resource::Satiety,
            Resource::Money,
            Resource::Groceries,
        ]
    }

    fn receive_deal(&mut self, deal: &Deal, member: MemberIdx, _: &mut World) {
        deal.delta.give_to_shared_private(
            &mut self.resources,
            &mut self.member_resources[member.0],
            Self::is_shared,
        );
    }

    fn provide_deal(&mut self, deal: &Deal, member: MemberIdx, _: &mut World) {
        let provide_awakeness = deal.delta.len() == 1 &&
            deal.delta.get(Resource::Awakeness).is_some();
        if !provide_awakeness {
            deal.delta.take_from_shared_private(
                &mut self.resources,
                &mut self.member_resources[member.0],
                Self::is_shared,
            );
        }
    }

    fn decay(&mut self, dt: Duration, _: &mut World) {
        for (i, member_resources) in self.member_resources.iter_mut().enumerate() {
            {
                let individuality = seed((self.id, i)).gen_range(0.8, 1.2);
                let awakeness = member_resources.mut_entry_or(Resource::Awakeness, 0.0);
                *awakeness -= 1.0 * individuality * dt.as_hours();
            }
            {
                let individuality = seed((self.id, i, 1u8)).gen_range(0.8, 1.2);
                let satiety = member_resources.mut_entry_or(Resource::Satiety, 0.0);
                if *satiety < 0.0 {
                    let groceries = self.resources.mut_entry_or(Resource::Groceries, 0.0);
                    *groceries -= 3.0;
                    *satiety += 3.0;
                }
                *satiety -= 1.0 * individuality * dt.as_hours();
            }
        }
    }

    fn task_succeeded(&mut self, member: MemberIdx, world: &mut World) {
        self.log.log("Task succeeded\n");
        if let TaskState::StartedAt(_, location) = self.member_tasks[member.0].state {
            self.stop_task(member, Some(location), world);
        } else {
            panic!("Can't finish unstarted task");
        }
    }

    fn task_failed(&mut self, member: MemberIdx, location: RoughLocationID, world: &mut World) {
        self.stop_task(member, Some(location), world);
    }

    fn reset_member_task(&mut self, member: MemberIdx, world: &mut World) {
        self.log.log(
            format!("Reset member {}\n", member.0).as_str(),
        );
        TaskEndScheduler::local_first(world).deschedule(self.id_as(), member, world);

        self.stop_task(member, None, world);
    }

    fn stop_using(&mut self, offer: OfferID, world: &mut World) {
        if let Some(Entry(associated_resource, _)) =
            self.used_offers
                .iter()
                .find(|&&Entry(_, resource_offer)| resource_offer == offer)
                .cloned()
        {
            self.used_offers.remove(associated_resource);
            offer.stopped_using(self.id_as(), None, world);
        }

        for (i, member_used_offers) in self.member_used_offers.iter_mut().enumerate() {
            if let Some(Entry(associated_resource, _)) =
                member_used_offers
                    .iter()
                    .find(|&&Entry(_, resource_offer)| resource_offer == offer)
                    .cloned()
            {
                member_used_offers.remove(associated_resource);
                offer.stopped_using(self.id_as(), Some(MemberIdx(i)), world);
            }
        }
    }

    fn destroy(&mut self, world: &mut World) {
        for &Entry(_, offer) in self.used_offers.iter() {
            offer.stopped_using(self.id_as(), None, world);
        }
        for (i, member_used_offers) in self.member_used_offers.iter().enumerate() {
            for &Entry(_, offer) in member_used_offers.iter() {
                offer.stopped_using(self.id_as(), Some(MemberIdx(i)), world);
            }
        }
        self.sleep_offer.withdraw_internal(world);
        self.home.remove_household(self.id_as(), world);
    }

    #[allow(useless_format)]
    fn inspect(
        &mut self,
        imgui_ui: &External<Ui<'static>>,
        return_to: BuildingInspectorID,
        world: &mut World,
    ) {
        let ui = imgui_ui.steal();

        ui.window(im_str!("Building")).build(|| {
            ui.tree_node(im_str!("The {} Family:", family_name(self.id)))
                .build(|| {
                    // ui.text(im_str!(
                    //     "({})",
                    //     match self.decision_state {
                    //         DecisionState::None => "",
                    //         DecisionState::Choosing(_, _, _, _) => ": Waiting for choice",
                    //         DecisionState::WaitingForTrip(_) => ": Waiting for trip",
                    //     }
                    // ));
                    for resource in Self::interesting_resources() {
                        if Self::is_shared(*resource) {
                            ui.text(im_str!("{}", resource));
                            ui.same_line(100.0);
                            let amount = self.resources.get(*resource).cloned().unwrap_or(0.0);
                            ui.text(im_str!("{:.2}", amount));
                        }
                    }
                    for (i, (member_resources, member_task)) in
                        self.member_resources
                            .iter()
                            .zip(&self.member_tasks)
                            .enumerate()
                    {
                        ui.spacing();
                        ui.text(im_str!(
                            "{}:",
                            member_name(self.id, MemberIdx(i)),
                        ));
                        ui.text(im_str!(
                            "({} {})",
                            match member_task.state {
                                TaskState::IdleAt(_) => "Idle after getting",
                                TaskState::GettingReadyAt(_) => "Preparing to get",
                                TaskState::InTrip(_) => "In trip to get",
                                TaskState::StartedAt(_, _) => "Getting",
                            },
                            member_task
                                .goal
                                .map(|goal| format!("{}", goal.0))
                                .unwrap_or_else(|| "nothing".to_owned())
                        ));
                        for resource in Self::interesting_resources() {
                            if !Self::is_shared(*resource) {
                                ui.text(im_str!("{}", resource));
                                ui.same_line(100.0);
                                let amount =
                                    member_resources.get(*resource).cloned().unwrap_or(0.0);
                                ui.text(im_str!("{:.2}", amount));
                            }
                        }
                    }
                    ui.tree_node(im_str!("Log")).build(|| for line in self.log
                        .0
                        .lines()
                    {
                        ui.text(im_str!("{}", line));
                    });
                })
        });

        return_to.ui_drawn(ui, world);
    }
}

impl Simulatable for Family {
    fn tick(&mut self, _dt: f32, current_instant: Instant, world: &mut World) {
<<<<<<< HEAD
        self.on_tick(current_instant, world);
=======
        if (current_instant.ticks() + self.id.as_raw().instance_id as usize) %
            (UPDATE_EVERY_N_SECS * TICKS_PER_SIM_SECOND) == 0
        {
            self.decay(Duration(UPDATE_EVERY_N_SECS * TICKS_PER_SIM_SECOND), world);
        }
>>>>>>> a0c3b6ec
    }
}

pub fn setup(system: &mut ActorSystem) {
    system.register::<Family>();
    auto_setup(system);
}

mod kay_auto;
pub use self::kay_auto::*;<|MERGE_RESOLUTION|>--- conflicted
+++ resolved
@@ -1,27 +1,13 @@
-<<<<<<< HEAD
 use kay::{ActorSystem, World, External};
-=======
-use kay::{ActorSystem, World, External, Actor, TypedID};
-use compact::{CVec, CDict, COption, CString};
->>>>>>> a0c3b6ec
 use imgui::Ui;
 use core::random::{seed, Rng};
 
-<<<<<<< HEAD
 use core::simulation::{TimeOfDay, TimeOfDayRange, Instant, Duration, Ticks, SimulationID,
                        Simulatable, SimulatableID, MSG_Simulatable_tick};
 use economy::resources::{Resource, Entry};
 use economy::market::{Deal, OfferID, EvaluationRequester, EvaluationRequesterID,
                       MSG_EvaluationRequester_expect_n_results, MSG_EvaluationRequester_on_result,
                       EvaluatedSearchResult};
-=======
-use core::simulation::{TimeOfDay, TimeOfDayRange, Instant, Duration, Ticks, Simulation,
-                       SimulationID, Simulatable, SimulatableID, MSG_Simulatable_tick};
-use economy::resources::{Resource, ResourceAmount, ResourceMap, Entry};
-use economy::market::{Deal, Market, OfferID, EvaluatedDeal, EvaluationRequester,
-                      EvaluationRequesterID, MSG_EvaluationRequester_expect_n_results,
-                      MSG_EvaluationRequester_on_result, EvaluatedSearchResult};
->>>>>>> a0c3b6ec
 use economy::buildings::BuildingID;
 use economy::buildings::rendering::BuildingInspectorID;
 use transport::pathfinding::trip::{TripResult, TripListenerID, MSG_TripListener_trip_created,
@@ -31,48 +17,10 @@
 pub mod names;
 use self::names::{family_name, member_name};
 
-<<<<<<< HEAD
 use super::{Household, HouseholdID, HouseholdCore, MemberIdx, MSG_Household_decay,
             MSG_Household_inspect, MSG_Household_provide_deal, MSG_Household_receive_deal,
             MSG_Household_task_succeeded, MSG_Household_task_failed, MSG_Household_destroy,
             MSG_Household_stop_using, MSG_Household_reset_member_task};
-use super::tasks::TaskEndSchedulerID;
-=======
-use core::async_counter::AsyncCounter;
-
-use super::{Household, HouseholdID, MemberIdx, MSG_Household_decay, MSG_Household_inspect,
-            MSG_Household_provide_deal, MSG_Household_receive_deal, MSG_Household_task_succeeded,
-            MSG_Household_task_failed, MSG_Household_destroy, MSG_Household_stop_using,
-            MSG_Household_reset_member_task};
-use super::tasks::{Task, TaskEndScheduler};
-
-#[derive(Compact, Clone)]
-struct DecisionResourceEntry {
-    results_counter: AsyncCounter,
-    best_deal: COption<EvaluatedDeal>,
-    best_deal_usefulness: f32,
-}
-
-#[derive(Compact, Clone)]
-enum DecisionState {
-    None,
-    Choosing(MemberIdx, Instant, CVec<(Resource, f32)>, CDict<Resource, DecisionResourceEntry>),
-    WaitingForTrip(MemberIdx),
-}
-
-const DO_FAMILY_LOGGING: bool = true;
-
-#[derive(Compact, Clone, Default)]
-pub struct FamilyLog(CString);
-
-impl FamilyLog {
-    pub fn log(&mut self, string: &str) {
-        if DO_FAMILY_LOGGING {
-            self.0.push_str(string);
-        }
-    }
-}
->>>>>>> a0c3b6ec
 
 #[derive(Compact, Clone)]
 pub struct Family {
@@ -116,233 +64,7 @@
 
 impl Sleeper for Family {
     fn wake(&mut self, current_instant: Instant, world: &mut World) {
-<<<<<<< HEAD
         self.update_core(current_instant, world);
-=======
-        if let DecisionState::None = self.decision_state {
-            let idle_members_idx_loc = self.member_tasks
-                .iter()
-                .enumerate()
-                .filter_map(|(idx, m)| match m.state {
-                    TaskState::IdleAt(loc) => Some((idx, loc)),
-                    _ => None,
-                })
-                .collect::<Vec<_>>();
-            let mut rng = seed((current_instant.ticks(), self.id));
-            let maybe_idle_idx_loc = rng.choose(&idle_members_idx_loc);
-            if let Some(&(idle_member_idx, location)) = maybe_idle_idx_loc {
-                self.find_new_task_for(
-                    MemberIdx(idle_member_idx),
-                    current_instant,
-                    location,
-                    world,
-                );
-            }
-        };
-    }
-}
-
-impl Family {
-    pub fn top_problems(&self, member: MemberIdx, time: TimeOfDay) -> Vec<(Resource, f32)> {
-        let mut resource_graveness = self.resources
-            .iter()
-            .chain(self.member_resources[member.0].iter())
-            .map(|&Entry(resource, amount)| {
-                (resource, Self::graveness(resource, amount, time))
-            })
-            .collect::<Vec<_>>();
-        resource_graveness.sort_by_key(|&(_r, i)| OrderedFloat(i));
-
-        resource_graveness.truncate(N_TOP_PROBLEMS);
-        resource_graveness
-    }
-
-    pub fn find_new_task_for(
-        &mut self,
-        member: MemberIdx,
-        instant: Instant,
-        location: RoughLocationID,
-        world: &mut World,
-    ) {
-        self.log.log(
-            format!("Top N Problems for Family {:?}\n", self.id.as_raw()).as_str(),
-        );
-
-        let time = TimeOfDay::from(instant);
-        let top_problems = self.top_problems(member, time);
-
-        if top_problems.is_empty() {
-            Simulation::local_first(world).wake_up_in(DECISION_PAUSE, self.id_as(), world);
-        } else {
-            let mut decision_entries = CDict::<Resource, DecisionResourceEntry>::new();
-
-            for &(resource, graveness) in &top_problems {
-                self.log.log(
-                    format!("Member #{}: {} = {}", member.0, resource, graveness).as_str(),
-                );
-                let maybe_offer = if Self::supplier_shared(resource) {
-                    self.used_offers.get(resource)
-                } else {
-                    self.member_used_offers[member.0].get(resource)
-                };
-
-                let initial_counter = if let Some(&offer) = maybe_offer {
-                    self.log.log(
-                        format!(
-                            " -> Using favorite offer {:?} for {}\n",
-                            offer.as_raw(),
-                            resource
-                        ).as_str(),
-                    );
-                    offer.evaluate(instant, location, self.id_as(), world);
-
-                    AsyncCounter::with_target(1)
-                } else {
-                    self.log.log(
-                        format!(" -> Doing market query for {}\n", resource).as_str(),
-                    );
-                    Market::global_first(world).search(
-                        instant,
-                        location,
-                        resource,
-                        self.id_as(),
-                        world,
-                    );
-
-                    AsyncCounter::new()
-                };
-
-                decision_entries.insert(
-                    resource,
-                    DecisionResourceEntry {
-                        results_counter: initial_counter,
-                        best_deal: COption(None),
-                        best_deal_usefulness: 0.0,
-                    },
-                );
-            }
-
-            self.decision_state =
-                DecisionState::Choosing(member, instant, top_problems.into(), decision_entries);
-        }
-    }
-}
-
-#[derive(Compact, Clone)]
-enum ResultAspect {
-    AddDeals(CVec<EvaluatedDeal>),
-    SetTarget(usize),
-}
-
-impl Family {
-    fn update_results(&mut self, resource: Resource, update: ResultAspect, world: &mut World) {
-        let done =
-            if let DecisionState::Choosing(_, instant, ref top_problems, ref mut entries) =
-                self.decision_state
-            {
-                {
-                    let entry = entries.get_mut(resource).expect(
-                        "Should have an entry for queried resource",
-                    );
-
-                    match update {
-                        ResultAspect::AddDeals(ref evaluated_deals) => {
-                            for evaluated_deal in evaluated_deals {
-                                self.log.log(
-                                    format!("Got eval'd deal for {}, {:?} -> {:?}\n",
-                                        evaluated_deal.deal.main_given(),
-                                        evaluated_deal.opening_hours.start.hours_minutes(),
-                                        evaluated_deal.opening_hours.end.hours_minutes(),).as_str(),
-                                );
-                                if evaluated_deal.opening_hours.contains(instant) {
-                                    let new_deal_usefulness = Self::deal_usefulness(
-                                        &mut self.log,
-                                        top_problems,
-                                        evaluated_deal,
-                                    );
-                                    if new_deal_usefulness > entry.best_deal_usefulness {
-                                        entry.best_deal = COption(Some(evaluated_deal.clone()));
-                                        entry.best_deal_usefulness = new_deal_usefulness;
-                                    } else {
-                                        self.log.log(
-                                            format!(
-                                                "Deal rejected, not more useful: {} vs {}\n",
-                                                new_deal_usefulness,
-                                                entry.best_deal_usefulness
-                                            ).as_str(),
-                                        );
-                                    }
-                                } else {
-                                    self.log.log("Deal rejected: not open\n");
-                                }
-                            }
-
-                            entry.results_counter.increment();
-                        }
-                        ResultAspect::SetTarget(n) => {
-                            entry.results_counter.set_target(n);
-                        }
-                    }
-                }
-
-                entries.values().all(
-                    |entry| entry.results_counter.is_done(),
-                )
-            } else {
-                self.log.log(
-                    "Received unexpected deal / should be choosing\n",
-                );
-                false
-            };
-
-        if done {
-            self.choose_deal(world);
-        }
-    }
-
-    fn deal_usefulness(
-        log: &mut FamilyLog,
-        top_problems: &[(Resource, f32)],
-        evaluated: &EvaluatedDeal,
-    ) -> f32 {
-        let resource_graveness_improvement: f32 = top_problems
-            .iter()
-            .map(|&(resource, graveness)| {
-                let delta = evaluated.deal.delta.get(resource).cloned().unwrap_or(0.0);
-                let improvement_strength = delta * graveness;
-                log.log(
-                    format!(
-                        "{} improves by {} (graveness {}, delta: {:?})\n",
-                        resource,
-                        improvement_strength,
-                        graveness,
-                        evaluated.deal.delta.get(resource)
-                    ).as_str(),
-                );
-                improvement_strength
-            })
-            .sum();
-
-
-        // let improvement: f32 = evaluated
-        //     .deal
-        //     .delta
-        //     .iter()
-        //     .map(|&Entry(resource, amount)| {
-        //         let resource_improvement = resource_graveness_helper(resource, -amount, time);
-        //         log.push_str(
-        //             format!(
-        //                 "{} improves by {}\n",
-        //                 resource,
-        //                 resource_improvement
-        //             ).as_str(),
-        //         );
-        //         resource_improvement
-        //     })
-        //     .sum();
-
-        resource_graveness_improvement / evaluated.deal.duration.as_seconds()
->>>>>>> a0c3b6ec
     }
 }
 
@@ -363,97 +85,12 @@
     }
 }
 
-<<<<<<< HEAD
-=======
-impl Family {
-    pub fn choose_deal(&mut self, world: &mut World) {
-        self.log.log("Choosing deal!\n");
-        let maybe_best_info =
-            if let DecisionState::Choosing(member, instant, _, ref entries) = self.decision_state {
-                let maybe_best = most_useful_evaluated_deal(entries);
-
-                if let Some(best) = maybe_best {
-                    let task = &mut self.member_tasks[member.0];
-
-                    *task = if let TaskState::IdleAt(location) = task.state {
-                        Task {
-                            goal: Some((best.deal.main_given(), best.offer)),
-                            duration: best.deal.duration,
-                            state: TaskState::GettingReadyAt(location),
-                        }
-                    } else {
-                        panic!("Member who gets new task should be idle");
-                    };
-
-                    self.log.log(
-                        format!("Found best offer for {}\n", best.deal.main_given()).as_str(),
-                    );
-
-                    Some((member, instant, best.offer))
-                } else {
-                    None
-                }
-            } else {
-                panic!("Tried to choose deal while not deciding");
-            };
-        if let Some((member, instant, best_offer)) = maybe_best_info {
-            self.decision_state = DecisionState::WaitingForTrip(member);
-            best_offer.request_receive_deal(self.id_as(), member, world);
-            self.start_trip(member, instant, world);
-        } else {
-            self.log.log(
-                format!(
-                    "{:?} didn't find any suitable offers at all\n",
-                    self.id.as_raw()
-                ).as_str(),
-            );
-            self.decision_state = DecisionState::None;
-            Simulation::local_first(world).wake_up_in(DECISION_PAUSE, self.id_as(), world);
-        }
-
-        fn most_useful_evaluated_deal(
-            entries: &CDict<Resource, DecisionResourceEntry>,
-        ) -> Option<EvaluatedDeal> {
-            entries
-                .values()
-                .max_by_key(|decision_entry| {
-                    OrderedFloat(decision_entry.best_deal_usefulness)
-                })
-                .and_then(|best_entry| best_entry.best_deal.as_ref().cloned())
-        }
-    }
-
-    pub fn start_trip(&mut self, member: MemberIdx, instant: Instant, world: &mut World) {
-        if let Task {
-            goal: Some((_, offer)),
-            state: TaskState::GettingReadyAt(source),
-            ..
-        } = self.member_tasks[member.0]
-        {
-            TripID::spawn(source, offer.into(), Some(self.id_as()), instant, world);
-        } else {
-            panic!("Member should be getting ready before starting trip");
-        }
-    }
-}
-
->>>>>>> a0c3b6ec
 use transport::pathfinding::trip::{TripListener, TripID};
 use super::tasks::TaskState;
 
 impl TripListener for Family {
     fn trip_created(&mut self, trip: TripID, world: &mut World) {
-<<<<<<< HEAD
         self.on_trip_created(trip, world);
-=======
-        self.decision_state = if let DecisionState::WaitingForTrip(member) = self.decision_state {
-            self.member_tasks[member.0].state = TaskState::InTrip(trip);
-            Simulation::local_first(world).wake_up_in(DECISION_PAUSE, self.id_as(), world);
-            DecisionState::None
-        } else {
-            panic!("Should be in waiting for trip state")
-        };
->>>>>>> a0c3b6ec
     }
 
     fn trip_result(
@@ -464,7 +101,6 @@
         rough_destination: RoughLocationID,
         world: &mut World,
     ) {
-<<<<<<< HEAD
         self.on_trip_result(self, trip, result, rough_source, rough_destination, world);
     }
 }
@@ -476,120 +112,6 @@
 
     fn core_mut(&mut self) -> &mut HouseholdCore {
         &mut self.core
-=======
-        let (matching_task_member, matching_resource, matching_offer) =
-            self.member_tasks
-                .iter()
-                .enumerate()
-                .filter_map(|(idx, task)| if let TaskState::InTrip(task_trip_id) =
-                    task.state
-                {
-                    if task_trip_id == trip {
-                        if let Some((goal, offer)) = task.goal {
-                            Some((MemberIdx(idx), goal, offer))
-                        } else {
-                            None
-                        }
-                    } else {
-                        None
-                    }
-                } else {
-                    None
-                })
-                .next()
-                .expect("Should have a matching task");
-        {
-            let (used_offers, maybe_member) = if Self::supplier_shared(matching_resource) {
-                (&mut self.used_offers, None)
-            } else {
-                (
-                    &mut self.member_used_offers[matching_task_member.0],
-                    Some(matching_task_member),
-                )
-            };
-
-            match result.fate {
-                TripFate::Success => {
-                    if let Some(previous_offer) =
-                        used_offers.insert(matching_resource, matching_offer)
-                    {
-                        if previous_offer != matching_offer {
-                            previous_offer.stopped_using(self.id_as(), maybe_member, world);
-                        }
-                    }
-                    matching_offer.started_using(self.id_as(), maybe_member, world);
-                }
-                _ => {
-                    used_offers.remove(matching_resource);
-                    matching_offer.stopped_using(self.id_as(), maybe_member, world);
-                }
-            }
-        }
-
-        match result.fate {
-            TripFate::Success => {
-                self.start_task(
-                    matching_task_member,
-                    result.instant,
-                    rough_destination,
-                    world,
-                );
-            }
-            _ => {
-                self.log.log(
-                    format!(
-                        "Trip of member #{} from {:?} to {:?} failed!\n",
-                        matching_task_member.0,
-                        rough_source,
-                        rough_destination
-                    ).as_str(),
-                );
-
-                if let Some((_, offer)) = self.member_tasks[matching_task_member.0].goal {
-                    offer.request_receive_undo_deal(self.id_as(), matching_task_member, world);
-                }
-                self.stop_task(matching_task_member, result.location_now, world);
-
-            }
-        }
-    }
-}
-
-impl Family {
-    pub fn start_task(
-        &mut self,
-        member: MemberIdx,
-        start: Instant,
-        location: RoughLocationID,
-        world: &mut World,
-    ) {
-        self.log.log("Started task\n");
-        TaskEndScheduler::local_first(world).schedule(
-            start + self.member_tasks[member.0].duration,
-            self.id_as(),
-            member,
-            world,
-        );
-        if let Some((_, offer)) = self.member_tasks[member.0].goal {
-            offer.started_actively_using(self.id_as(), member, world);
-        }
-        self.member_tasks[member.0].state = TaskState::StartedAt(start, location);
-    }
-
-    pub fn stop_task(
-        &mut self,
-        member: MemberIdx,
-        location: Option<RoughLocationID>,
-        world: &mut World,
-    ) {
-        self.member_tasks[member.0].state =
-            TaskState::IdleAt(location.unwrap_or_else(|| self.home.into()));
-        self.log.log("Task stopped\n");
-        if let Some((_, offer)) = self.member_tasks[member.0].goal {
-            offer.stopped_actively_using(self.id_as(), member, world);
-        }
-        Simulation::local_first(world).wake_up_in(Ticks(0), self.id_as(), world);
->>>>>>> a0c3b6ec
     }
 
     fn is_shared(resource: Resource) -> bool {
@@ -631,26 +153,6 @@
             Resource::Money,
             Resource::Groceries,
         ]
-    }
-
-    fn receive_deal(&mut self, deal: &Deal, member: MemberIdx, _: &mut World) {
-        deal.delta.give_to_shared_private(
-            &mut self.resources,
-            &mut self.member_resources[member.0],
-            Self::is_shared,
-        );
-    }
-
-    fn provide_deal(&mut self, deal: &Deal, member: MemberIdx, _: &mut World) {
-        let provide_awakeness = deal.delta.len() == 1 &&
-            deal.delta.get(Resource::Awakeness).is_some();
-        if !provide_awakeness {
-            deal.delta.take_from_shared_private(
-                &mut self.resources,
-                &mut self.member_resources[member.0],
-                Self::is_shared,
-            );
-        }
     }
 
     fn decay(&mut self, dt: Duration, _: &mut World) {
@@ -673,61 +175,7 @@
         }
     }
 
-    fn task_succeeded(&mut self, member: MemberIdx, world: &mut World) {
-        self.log.log("Task succeeded\n");
-        if let TaskState::StartedAt(_, location) = self.member_tasks[member.0].state {
-            self.stop_task(member, Some(location), world);
-        } else {
-            panic!("Can't finish unstarted task");
-        }
-    }
-
-    fn task_failed(&mut self, member: MemberIdx, location: RoughLocationID, world: &mut World) {
-        self.stop_task(member, Some(location), world);
-    }
-
-    fn reset_member_task(&mut self, member: MemberIdx, world: &mut World) {
-        self.log.log(
-            format!("Reset member {}\n", member.0).as_str(),
-        );
-        TaskEndScheduler::local_first(world).deschedule(self.id_as(), member, world);
-
-        self.stop_task(member, None, world);
-    }
-
-    fn stop_using(&mut self, offer: OfferID, world: &mut World) {
-        if let Some(Entry(associated_resource, _)) =
-            self.used_offers
-                .iter()
-                .find(|&&Entry(_, resource_offer)| resource_offer == offer)
-                .cloned()
-        {
-            self.used_offers.remove(associated_resource);
-            offer.stopped_using(self.id_as(), None, world);
-        }
-
-        for (i, member_used_offers) in self.member_used_offers.iter_mut().enumerate() {
-            if let Some(Entry(associated_resource, _)) =
-                member_used_offers
-                    .iter()
-                    .find(|&&Entry(_, resource_offer)| resource_offer == offer)
-                    .cloned()
-            {
-                member_used_offers.remove(associated_resource);
-                offer.stopped_using(self.id_as(), Some(MemberIdx(i)), world);
-            }
-        }
-    }
-
-    fn destroy(&mut self, world: &mut World) {
-        for &Entry(_, offer) in self.used_offers.iter() {
-            offer.stopped_using(self.id_as(), None, world);
-        }
-        for (i, member_used_offers) in self.member_used_offers.iter().enumerate() {
-            for &Entry(_, offer) in member_used_offers.iter() {
-                offer.stopped_using(self.id_as(), Some(MemberIdx(i)), world);
-            }
-        }
+    fn on_destroy(&mut self, world: &mut World) {
         self.sleep_offer.withdraw_internal(world);
         self.home.remove_household(self.id_as(), world);
     }
@@ -809,15 +257,7 @@
 
 impl Simulatable for Family {
     fn tick(&mut self, _dt: f32, current_instant: Instant, world: &mut World) {
-<<<<<<< HEAD
         self.on_tick(current_instant, world);
-=======
-        if (current_instant.ticks() + self.id.as_raw().instance_id as usize) %
-            (UPDATE_EVERY_N_SECS * TICKS_PER_SIM_SECOND) == 0
-        {
-            self.decay(Duration(UPDATE_EVERY_N_SECS * TICKS_PER_SIM_SECOND), world);
-        }
->>>>>>> a0c3b6ec
     }
 }
 
