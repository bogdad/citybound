--- conflicted
+++ resolved
@@ -35,15 +35,11 @@
 ## Parts
 
 * Planning
-<<<<<<< HEAD
-   * [Road Planning](planning/README.md) (40% alpha)
+   * [Transport Planning](transport_planning/README.md) (40% alpha)
    * ~~[Rail & Tram Planning]()~~ (0% alpha)
    * ~~[Channel/Waterway Planning]()~~ (0% alpha)
    * ~~[Airport Planning]()~~ (0% alpha)
    * ~~[Public Transport Planning]()~~ (0% alpha)
-=======
-   * [Road Planning](transport_planning/README.md) (40% alpha)
->>>>>>> 9e8c2744
 * Construction
    * [Road Construction](construction/README.md) (50% alpha)
 * Road Trips & Pathfinding
