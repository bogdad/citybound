#![feature(custom_derive, conservative_impl_trait)]
#![cfg_attr(feature="clippy", feature(plugin))]
#![cfg_attr(feature="clippy", plugin(clippy))]
#![allow(dead_code)]
// Enable this for memory tracking with Instruments/MacOS
// and for much better stacktraces for memory issues
// ![feature(alloc_system)]
// extern crate alloc_system;

extern crate ordered_float;
extern crate itertools;
extern crate random;
extern crate fnv;
extern crate roaring;
extern crate open;

extern crate compact;
#[macro_use]
extern crate compact_macros;
extern crate kay;
#[macro_use]
extern crate kay_macros;
extern crate monet;
extern crate descartes;
extern crate stagemaster;
#[macro_use]
extern crate imgui;
#[macro_use]
extern crate serde_derive;
extern crate serde;

use stagemaster::environment::Environment;

pub const ENV: &'static Environment = &Environment {
    name: "Citybound",
    author: "ae play",
    version: "0.1.3",
};

mod core;
mod transport;
mod economy;

use compact::CVec;
use monet::{RendererID, RenderableID};
use monet::glium::{DisplayBuild, glutin};
use core::simulation::SimulatableID;
use stagemaster::UserInterfaceID;
use transport::lane::{Lane, TransferLane};
use transport::rendering::lane_thing_collector::ThingCollectorID;
use transport::planning::current_plan::CurrentPlanID;
use economy::households::family::FamilyID;
use economy::households::tasks::TaskEndSchedulerID;
use economy::buildings::Building;
use kay::swarm::Swarm;
use kay::Networking;
use std::any::Any;
use std::net::SocketAddr;

fn main() {
    let mut dir = ::std::env::temp_dir();
    dir.push("cb_seen_wiki.txt");
    if !::std::path::Path::new(&dir).exists() {
        let url = "https://github.com/citybound/citybound/wiki/Road-&-Traffic-Prototype-1.2";
        if let Err(_err) = open::that(url) {
            println!("Please open {:?} in your browser!", url);
        };
        ::std::fs::File::create(dir).expect("should be able to create tmp file");
    }

<<<<<<< HEAD
    let panic_callback = Box::new(|error: Box<Any>, world: &mut ::kay::World| {
        let ui_id = world.id::<UserInterface>();
=======
    let mut system = kay::ActorSystem::new(Box::new(|error: Box<Any>, world| {
        // TODO: ugly/wrong
        let ui_id = UserInterfaceID::broadcast(world);
>>>>>>> b4568365
        let message = match error.downcast::<String>() {
            Ok(string) => (*string),
            Err(any) => {
                match any.downcast::<&'static str>() {
                    Ok(static_str) => (*static_str).to_string(),
                    Err(_) => "Weird error type".to_string(),
                }
            }
        };
        println!("Simulation Panic!\n{:?}", message);
        ui_id.add_debug_text(
            "SIMULATION PANIC".chars().collect(),
            message.as_str().chars().collect(),
            [1.0, 0.0, 0.0, 1.0],
            true,
            world,
        );
<<<<<<< HEAD
        world.send(ui_id, OnPanic);
    });

    println!("{:?}", ::std::env::args().collect::<Vec<_>>());

    let machine_id: u8 = ::std::env::args()
        .nth(1)
        .expect("expected machine_id")
        .parse()
        .unwrap();
    let network: Vec<SocketAddr> = ::std::env::args()
        .nth(2)
        .expect("expected network")
        .split(',')
        .map(|addr_str| addr_str.parse().unwrap())
        .collect();

    let networking = Networking::new(machine_id, network);

    let mut system = kay::ActorSystem::new(panic_callback, networking);

    system.networking_connect();
=======
        ui_id.on_panic(world);
    }));
>>>>>>> b4568365

    let simulatables = vec![
        system.id::<Swarm<Lane>>().broadcast(),
        system.id::<Swarm<TransferLane>>().broadcast(),
    ].into_iter()
        .map(|id| SimulatableID { _raw_id: id })
        .chain(vec![
            FamilyID::broadcast(&mut system.world()).into(),
            // TODO: ugly/wrong
            TaskEndSchedulerID::broadcast(&mut system.world())
                .into(),
        ])
        .collect();
    let simulation = core::simulation::setup(&mut system, simulatables);

    let window = glutin::WindowBuilder::new()
        .with_title("Citybound".to_string())
        .with_dimensions(1024, 512)
        .with_multitouch()
        .with_vsync()
        .build_glium()
        .unwrap();

    let renderables: CVec<_> = vec![
        system.id::<Swarm<Lane>>().broadcast(),
        system.id::<Swarm<TransferLane>>().broadcast(),
        system.id::<Swarm<Building>>().broadcast(),
    ].into_iter()
        .map(|id| RenderableID { _raw_id: id })
        .chain(vec![
            ThingCollectorID::broadcast(&mut system.world()).into(),
            // TODO: ugly/wrong
            CurrentPlanID::broadcast(&mut system.world()).into(),
        ])
        .collect();
    let (user_interface, renderer) = stagemaster::setup(&mut system, renderables, *ENV, window);

    transport::setup(&mut system, user_interface, renderer);
    economy::setup(&mut system, user_interface, simulation);

    let mut last_frame = std::time::Instant::now();

    user_interface.add_debug_text(
        "Version".chars().collect(),
        ENV.version.chars().collect(),
        [0.0, 0.0, 0.0, 1.0],
        true,
        &mut system.world(),
    );

    system.process_all_messages();

    let mut elapsed_ms_collected = Vec::<f32>::new();

    loop {
        system.networking_receive();

        let elapsed_ms = last_frame.elapsed().as_secs() as f32 * 1000.0 +
            last_frame.elapsed().subsec_nanos() as f32 / 10.0E5;
        elapsed_ms_collected.push(elapsed_ms);
        if elapsed_ms_collected.len() > 10 {
            elapsed_ms_collected.remove(0);
        }
        let avg_elapsed_ms = elapsed_ms_collected.iter().sum::<f32>() /
            (elapsed_ms_collected.len() as f32);
        user_interface.add_debug_text(
            "Frame".chars().collect(),
            format!("{:.1} FPS", 1000.0 * 1.0 / avg_elapsed_ms)
                .as_str()
                .chars()
                .collect(),
            [0.0, 0.0, 0.0, 0.5],
            false,
            &mut system.world(),
        );
        last_frame = std::time::Instant::now();

        let subactor_counts = system.get_subactor_counts();
        user_interface.add_debug_text(
            "Number of actors".chars().collect(),
            subactor_counts.as_str().chars().collect(),
            [0.0, 0.0, 0.0, 1.0],
            false,
            &mut system.world(),
        );

        user_interface.process_events(&mut system.world());

        system.process_all_messages();

        simulation.do_tick(&mut system.world());

        system.process_all_messages();

        renderer.render(&mut system.world());

        system.process_all_messages();

        user_interface.start_frame(&mut system.world());

        system.process_all_messages();
    }
}<|MERGE_RESOLUTION|>--- conflicted
+++ resolved
@@ -68,14 +68,9 @@
         ::std::fs::File::create(dir).expect("should be able to create tmp file");
     }
 
-<<<<<<< HEAD
     let panic_callback = Box::new(|error: Box<Any>, world: &mut ::kay::World| {
-        let ui_id = world.id::<UserInterface>();
-=======
-    let mut system = kay::ActorSystem::new(Box::new(|error: Box<Any>, world| {
         // TODO: ugly/wrong
         let ui_id = UserInterfaceID::broadcast(world);
->>>>>>> b4568365
         let message = match error.downcast::<String>() {
             Ok(string) => (*string),
             Err(any) => {
@@ -93,8 +88,7 @@
             true,
             world,
         );
-<<<<<<< HEAD
-        world.send(ui_id, OnPanic);
+        ui_id.on_panic(world);
     });
 
     println!("{:?}", ::std::env::args().collect::<Vec<_>>());
@@ -116,10 +110,6 @@
     let mut system = kay::ActorSystem::new(panic_callback, networking);
 
     system.networking_connect();
-=======
-        ui_id.on_panic(world);
-    }));
->>>>>>> b4568365
 
     let simulatables = vec![
         system.id::<Swarm<Lane>>().broadcast(),
