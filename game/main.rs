--- conflicted
+++ resolved
@@ -105,13 +105,9 @@
 
             system.process_all_messages();
 
-<<<<<<< HEAD
-        for _i in 0..20 {
-            simulation.do_tick(world);
-        }
-=======
-            simulation.do_tick(world);
->>>>>>> 5239dcfa
+            for _i in 0..20 {
+                simulation.do_tick(world);
+            }
 
             system.process_all_messages();
 
