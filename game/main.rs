#![feature(custom_derive, conservative_impl_trait)]
#![cfg_attr(feature="clippy", feature(plugin))]
#![cfg_attr(feature="clippy", plugin(clippy))]
#![allow(dead_code)]
// Enable this for memory tracking with Instruments/MacOS
// and for much better stacktraces for memory issues
//#![feature(alloc_system)]
//extern crate alloc_system;

extern crate ordered_float;
extern crate itertools;
extern crate random;
extern crate fnv;
extern crate roaring;
extern crate open;

extern crate compact;
#[macro_use]
extern crate compact_macros;
extern crate kay;
#[macro_use]
extern crate kay_macros;
extern crate monet;
extern crate descartes;
extern crate stagemaster;
#[macro_use]
extern crate imgui;
#[macro_use]
extern crate serde_derive;
extern crate serde;

use stagemaster::environment::Environment;

pub const ENV: &'static Environment = &Environment {
    name: "Citybound",
    author: "ae play",
    version: "0.1.3",
};

mod core;
mod transport;
mod economy;

<<<<<<< HEAD
use compact::CVec;
use monet::{RenderableID, GrouperID};
use monet::glium::{DisplayBuild, glutin};
use core::simulation::SimulatableID;
use stagemaster::UserInterfaceID;
=======
use monet::{RendererID, RenderableID};
use monet::glium::glutin;
use core::simulation::{Simulation, DoTick};
use stagemaster::{ProcessEvents, StartFrame, UserInterface, AddDebugText, OnPanic};
>>>>>>> d22fda8e
use transport::lane::{Lane, TransferLane};
use transport::planning::current_plan::CurrentPlanID;
use economy::households::family::FamilyID;
use economy::households::tasks::TaskEndSchedulerID;
use economy::buildings::rendering::BuildingRendererID;
use kay::swarm::Swarm;
use kay::Networking;
use std::any::Any;
use std::net::SocketAddr;

fn main() {
    let mut dir = ::std::env::temp_dir();
    dir.push("cb_seen_wiki.txt");
    if !::std::path::Path::new(&dir).exists() {
        let url = "https://github.com/citybound/citybound/wiki/Road-&-Traffic-Prototype-1.2";
        if let Err(_err) = open::that(url) {
            println!("Please open {:?} in your browser!", url);
        };
        ::std::fs::File::create(dir).expect("should be able to create tmp file");
    }

    let panic_callback = Box::new(|error: Box<Any>, world: &mut ::kay::World| {
        let ui_id = UserInterfaceID::local_first(world);
        let message = match error.downcast::<String>() {
            Ok(string) => (*string),
            Err(any) => {
                match any.downcast::<&'static str>() {
                    Ok(static_str) => (*static_str).to_string(),
                    Err(_) => "Weird error type".to_string(),
                }
            }
        };
        println!("Simulation Panic!\n{:?}", message);
        ui_id.add_debug_text(
            "SIMULATION PANIC".chars().collect(),
            message.as_str().chars().collect(),
            [1.0, 0.0, 0.0, 1.0],
            true,
            world,
        );
        ui_id.on_panic(world);
    });

    println!("{:?}", ::std::env::args().collect::<Vec<_>>());

    let machine_id: u8 = ::std::env::args()
        .nth(1)
        .expect("expected machine_id")
        .parse()
        .unwrap();
    let network: Vec<SocketAddr> = ::std::env::args()
        .nth(2)
        .expect("expected network")
        .split(',')
        .map(|addr_str| addr_str.parse().unwrap())
        .collect();

    let networking = Networking::new(machine_id, network);

    let mut system = kay::ActorSystem::new(panic_callback, networking);

    system.networking_connect();

    let simulatables = vec![
        system.world().local_broadcast::<Swarm<Lane>>(),
        system.world().local_broadcast::<Swarm<TransferLane>>(),
    ].into_iter()
        .map(|id| SimulatableID { _raw_id: id })
        .chain(vec![
            FamilyID::local_broadcast(&mut system.world()).into(),
            TaskEndSchedulerID::local_first(&mut system.world())
                .into(),
        ])
        .collect();
    let simulation = core::simulation::setup(&mut system, simulatables);

    let window = glutin::WindowBuilder::new()
        .with_title(format!(
            "Citybound (machine {})",
            system.networking_machine_id()
        ))
        .with_dimensions(1024, 512)
        .with_multitouch();

    let renderables: CVec<_> = vec![
        system.world().global_broadcast::<Swarm<Lane>>(),
        system.world().global_broadcast::<Swarm<TransferLane>>(),
    ].into_iter()
        .map(|id| RenderableID { _raw_id: id })
        .chain(vec![
            GrouperID::global_broadcast(&mut system.world()).into(),
            CurrentPlanID::local_first(&mut system.world()).into(),
            BuildingRendererID::global_broadcast(
                &mut system.world()
            ).into(),
        ])
        .collect();
<<<<<<< HEAD
    let (user_interface, renderer) = stagemaster::setup(&mut system, renderables, *ENV, window);

    transport::setup(&mut system, user_interface, renderer);
    economy::setup(&mut system, user_interface, simulation);
=======
    stagemaster::setup(&mut system, renderables, ENV, window);
>>>>>>> d22fda8e

    let mut last_frame = std::time::Instant::now();

    user_interface.add_debug_text(
        "Version".chars().collect(),
        ENV.version.chars().collect(),
        [0.0, 0.0, 0.0, 1.0],
        true,
        &mut system.world(),
    );

    system.process_all_messages();

    let mut elapsed_ms_collected = Vec::<f32>::new();

    loop {
        let elapsed_ms = last_frame.elapsed().as_secs() as f32 * 1000.0 +
            last_frame.elapsed().subsec_nanos() as f32 / 10.0E5;
        elapsed_ms_collected.push(elapsed_ms);
        if elapsed_ms_collected.len() > 10 {
            elapsed_ms_collected.remove(0);
        }
        let avg_elapsed_ms = elapsed_ms_collected.iter().sum::<f32>() /
            (elapsed_ms_collected.len() as f32);
        user_interface.add_debug_text(
            "Frame".chars().collect(),
            format!("{:.1} FPS", 1000.0 * 1.0 / avg_elapsed_ms)
                .as_str()
                .chars()
                .collect(),
            [0.0, 0.0, 0.0, 0.5],
            false,
            &mut system.world(),
        );
        last_frame = std::time::Instant::now();

        let subactor_counts = system.get_subactor_counts();
        user_interface.add_debug_text(
            "Number of actors".chars().collect(),
            subactor_counts.as_str().chars().collect(),
            [0.0, 0.0, 0.0, 1.0],
            false,
            &mut system.world(),
        );

        user_interface.add_debug_text(
            "Networking turn".chars().collect(),
            format!("{}", system.networking_n_turns())
                .as_str()
                .chars()
                .collect(),
            [0.0, 0.0, 0.0, 1.0],
            false,
            &mut system.world(),
        );

        user_interface.process_events(&mut system.world());

        system.process_all_messages();

        simulation.do_tick(&mut system.world());

        system.process_all_messages();

        renderer.render(&mut system.world());

        system.process_all_messages();

        system.networking_send_and_receive();
        system.process_all_messages();

        user_interface.start_frame(&mut system.world());

        system.process_all_messages();

        system.networking_finish_turn();
    }
}<|MERGE_RESOLUTION|>--- conflicted
+++ resolved
@@ -41,18 +41,11 @@
 mod transport;
 mod economy;
 
-<<<<<<< HEAD
 use compact::CVec;
 use monet::{RenderableID, GrouperID};
-use monet::glium::{DisplayBuild, glutin};
+use monet::glium::glutin;
 use core::simulation::SimulatableID;
 use stagemaster::UserInterfaceID;
-=======
-use monet::{RendererID, RenderableID};
-use monet::glium::glutin;
-use core::simulation::{Simulation, DoTick};
-use stagemaster::{ProcessEvents, StartFrame, UserInterface, AddDebugText, OnPanic};
->>>>>>> d22fda8e
 use transport::lane::{Lane, TransferLane};
 use transport::planning::current_plan::CurrentPlanID;
 use economy::households::family::FamilyID;
@@ -150,14 +143,10 @@
             ).into(),
         ])
         .collect();
-<<<<<<< HEAD
     let (user_interface, renderer) = stagemaster::setup(&mut system, renderables, *ENV, window);
 
     transport::setup(&mut system, user_interface, renderer);
     economy::setup(&mut system, user_interface, simulation);
-=======
-    stagemaster::setup(&mut system, renderables, ENV, window);
->>>>>>> d22fda8e
 
     let mut last_frame = std::time::Instant::now();
 
