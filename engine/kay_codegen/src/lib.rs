--- conflicted
+++ resolved
@@ -24,32 +24,10 @@
 mod parsers;
 use parsers::parse;
 
-<<<<<<< HEAD
-pub fn scan_and_generate() {
-    for maybe_mod_path in glob("./**/mod.rs").unwrap() {
-        let mod_path = maybe_mod_path.unwrap();
-        //println!("cargo:warning={:?}", mod_path);
-        let auto_path = mod_path.clone().to_str().unwrap().replace(
-            "mod.rs",
-            "kay_auto.rs",
-        );
-        let src_meta = metadata(&mod_path).unwrap();
-        let regenerate = match metadata(&auto_path) {
-            Ok(auto_meta) => src_meta.modified().unwrap() > auto_meta.modified().unwrap(),
-            _ => true,
-        };
-
-        if regenerate {
-            let auto_file = if let Ok(ref mut file) = File::open(&mod_path) {
-                let mut file_str = String::new();
-                file.read_to_string(&mut file_str).unwrap();
-                match parse(&file_str) {
-                    Ok(model) => generate(&model),
-                    Err(error) => format!("PARSE ERROR:\n {:?}", error),
-=======
 pub fn scan_and_generate(src_prefix: &str) {
     for maybe_mod_path in glob(&format!("{}/**/mod.rs", src_prefix)).unwrap() {
         if let Ok(mod_path) = maybe_mod_path {
+            //println!("cargo:warning={:?}", mod_path);
             let auto_path = mod_path.clone().to_str().unwrap().replace(
                 "mod.rs",
                 "kay_auto.rs",
@@ -81,21 +59,10 @@
                         .arg("overwrite")
                         .arg(&auto_path)
                         .spawn();
->>>>>>> d3052cc9
                 }
             } else {
                 panic!("couldn't load");
             };
-
-            if let Ok(ref mut file) = File::create(&auto_path) {
-                file.write_all(auto_file.as_bytes()).unwrap();
-            }
-
-            let _ = Command::new("rustfmt")
-                .arg("--write-mode")
-                .arg("overwrite")
-                .arg(&auto_path)
-                .spawn();
         }
     }
 }
