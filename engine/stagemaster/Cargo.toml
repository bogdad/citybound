--- conflicted
+++ resolved
@@ -5,17 +5,11 @@
 build = "./src/build.rs"
 
 [dependencies]
-<<<<<<< HEAD
-imgui = "0.0.11"
-imgui-sys = "0.0.11"
-clippy = { version = "0.0.157", optional = true }
-=======
 glium = "0.17.0"
 imgui = "0.0.15"
 imgui-sys = "0.0.15"
 imgui-glium-renderer = "0.0.15"
-clippy = { version = "0.0.138", optional = true }
->>>>>>> d22fda8e
+clippy = { version = "0.0.157", optional = true }
 serde = "1.0"
 serde_derive = "1.0"
 serde_json = "1.0"
