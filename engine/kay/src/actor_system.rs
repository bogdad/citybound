--- conflicted
+++ resolved
@@ -146,12 +146,8 @@
         //          unsafe { ::std::intrinsics::type_name::<M>() });
 
 
-<<<<<<< HEAD
-        let actor_ptr = self.actors[actor_id.as_usize()].unwrap() as *mut A;
+        let actor_ptr = self.actors[actor_id.as_usize()].expect("Actor not added yet") as *mut A;
         let local_machine_id = self.networking.machine_id;
-=======
-        let actor_ptr = self.actors[actor_id.as_usize()].expect("Actor not added yet") as *mut A;
->>>>>>> b4568365
 
         self.dispatchers[actor_id.as_usize()][message_id.as_usize()] = Some(Dispatcher {
             function: Box::new(move |packet_ptr: *const (), world: &mut World| unsafe {
