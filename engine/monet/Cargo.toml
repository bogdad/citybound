--- conflicted
+++ resolved
@@ -5,13 +5,8 @@
 build = "src/build.rs"
 
 [dependencies]
-<<<<<<< HEAD
-glium = "0.16.0"
+glium = "0.17.0"
 clippy = { version = "0.0.157", optional = true }
-=======
-glium = "0.17.0"
-clippy = { version = "0.0.138", optional = true }
->>>>>>> d22fda8e
 fnv = "1.0.3"
 lazy_static = "0.2.8"
 itertools = "0.5.5"
